--- conflicted
+++ resolved
@@ -26,16 +26,8 @@
 COPY scripts/ ./scripts/
 COPY arena.py ./
 COPY main.py ./
-<<<<<<< HEAD
-
-# Expose Stockfish on PATH consistently regardless of package install location
-RUN if [ -x /usr/games/stockfish ]; then ln -sf /usr/games/stockfish /usr/local/bin/stockfish; \
-    elif [ -x /usr/bin/stockfish ]; then ln -sf /usr/bin/stockfish /usr/local/bin/stockfish; \
-    fi
-=======
 # Copy the actual Stockfish binary
 COPY bin/stockfish/stockfish-ubuntu-x86-64-avx2 /usr/local/bin/stockfish
->>>>>>> ed2b55ff
 
 # Ensure Stockfish is executable if present
 RUN chmod +x /usr/local/bin/stockfish || true
