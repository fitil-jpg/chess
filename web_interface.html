<!DOCTYPE html>
<html lang="uk">
<head>
    <meta charset="UTF-8">
    <meta name="viewport" content="width=device-width, initial-scale=1.0">
    <title>Chess AI Analytics Dashboard</title>
    <script src="https://cdn.jsdelivr.net/npm/chart.js"></script>
<<<<<<< HEAD
    <script src="https://cdn.jsdelivr.net/npm/chess.js@1.0.0-beta.3/chess.min.js" onerror="loadChessFallback()"></script>
    <script>
        // Fallback for Chess.js loading
        function loadChessFallback() {
            console.warn('Primary Chess.js CDN failed, trying fallback...');
            const script = document.createElement('script');
            script.src = 'https://unpkg.com/chess.js@1.0.0-beta.3/chess.min.js';
            script.onerror = function() {
                console.error('All Chess.js CDNs failed, using local fallback');
                loadLocalChess();
            };
            document.head.appendChild(script);
        }
        
        function loadLocalChess() {
            // Create a minimal Chess.js implementation for basic functionality
            window.Chess = function() {
                this.board = function() {
                    const board = [];
                    for (let i = 0; i < 8; i++) {
                        board[i] = [];
                        for (let j = 0; j < 8; j++) {
                            board[i][j] = null;
                        }
                    }
                    // Set up initial position
                    const pieces = ['r', 'n', 'b', 'q', 'k', 'b', 'n', 'r'];
                    for (let i = 0; i < 8; i++) {
                        board[0][i] = 'b' + pieces[i];
                        board[1][i] = 'bp';
                        board[6][i] = 'wp';
                        board[7][i] = 'w' + pieces[i];
                    }
                    return board;
                };
                this.move = function(move) {
                    // Basic move validation - always return true for now
                    return { from: move.from, to: move.to };
                };
                this.turn = function() { return 'w'; };
                this.isCheckmate = function() { return false; };
                this.isDraw = function() { return false; };
                this.isCheck = function() { return false; };
            };
        }
    </script>
=======
    <!-- Load a stable chess.js that exposes global `Chess`; fallback to jsDelivr if cdnjs fails -->
    <script src="https://cdnjs.cloudflare.com/ajax/libs/chess.js/0.13.4/chess.min.js" onerror="(function(){var s=document.createElement('script');s.src='https://cdn.jsdelivr.net/npm/chess.js@0.13.4/chess.min.js';document.head.appendChild(s);})();"></script>
>>>>>>> 327720a7
    <style>
        * {
            margin: 0;
            padding: 0;
            box-sizing: border-box;
        }

        body {
            font-family: 'Segoe UI', Tahoma, Geneva, Verdana, sans-serif;
            background: linear-gradient(135deg, #667eea 0%, #764ba2 100%);
            min-height: 100vh;
            color: #333;
        }

        .container {
            max-width: 1400px;
            margin: 0 auto;
            padding: 20px;
        }

        .header {
            text-align: center;
            margin-bottom: 30px;
            color: white;
        }

        .header h1 {
            font-size: 2.5rem;
            margin-bottom: 10px;
            text-shadow: 2px 2px 4px rgba(0,0,0,0.3);
        }

        .header p {
            font-size: 1.1rem;
            opacity: 0.9;
        }

        .dashboard {
            display: grid;
            grid-template-columns: 1fr 2fr 1fr;
            gap: 20px;
            margin-bottom: 30px;
        }

        .panel {
            background: white;
            border-radius: 15px;
            padding: 20px;
            box-shadow: 0 10px 30px rgba(0,0,0,0.1);
            transition: transform 0.3s ease, box-shadow 0.3s ease;
        }

        .panel:hover {
            transform: translateY(-5px);
            box-shadow: 0 15px 40px rgba(0,0,0,0.15);
        }

        .panel h3 {
            color: #4a5568;
            margin-bottom: 15px;
            font-size: 1.2rem;
            border-bottom: 2px solid #e2e8f0;
            padding-bottom: 10px;
        }

        .chess-board {
            display: grid;
            grid-template-columns: repeat(8, 1fr);
            grid-template-rows: repeat(8, 1fr);
            aspect-ratio: 1;
            border: 3px solid #2d3748;
            border-radius: 10px;
            overflow: hidden;
            box-shadow: 0 8px 25px rgba(0,0,0,0.2);
        }

        .cell {
            display: flex;
            align-items: center;
            justify-content: center;
            font-size: 2.5rem;
            cursor: pointer;
            transition: all 0.2s ease;
            position: relative;
        }

        .cell:hover {
            transform: scale(1.05);
            z-index: 10;
        }

        .cell.white {
            background-color: #f0d9b5;
        }

        .cell.black {
            background-color: #b58863;
        }

        .cell.highlight {
            background-color: #ffd700 !important;
            box-shadow: inset 0 0 0 3px #ff6b6b;
        }

        .cell.selected {
            background-color: #4ecdc4 !important;
            box-shadow: inset 0 0 0 3px #45b7aa;
        }

        .controls {
            display: flex;
            gap: 10px;
            margin-top: 20px;
            flex-wrap: wrap;
        }

        .btn {
            background: linear-gradient(45deg, #667eea, #764ba2);
            color: white;
            border: none;
            padding: 12px 24px;
            border-radius: 25px;
            cursor: pointer;
            font-weight: 600;
            transition: all 0.3s ease;
            box-shadow: 0 4px 15px rgba(0,0,0,0.2);
        }

        .btn:hover {
            transform: translateY(-2px);
            box-shadow: 0 6px 20px rgba(0,0,0,0.3);
        }

        .btn:active {
            transform: translateY(0);
        }

        .btn:disabled {
            opacity: 0.6;
            cursor: not-allowed;
            transform: none;
        }

        .stats-grid {
            display: grid;
            grid-template-columns: repeat(auto-fit, minmax(200px, 1fr));
            gap: 15px;
            margin-bottom: 20px;
        }

        .stat-card {
            background: linear-gradient(135deg, #667eea, #764ba2);
            color: white;
            padding: 20px;
            border-radius: 10px;
            text-align: center;
            transition: transform 0.3s ease;
        }

        .stat-card:hover {
            transform: scale(1.05);
        }

        .stat-value {
            font-size: 2rem;
            font-weight: bold;
            margin-bottom: 5px;
        }

        .stat-label {
            font-size: 0.9rem;
            opacity: 0.9;
        }

        .chart-container {
            position: relative;
            height: 300px;
            margin: 20px 0;
        }

        .game-list {
            max-height: 400px;
            overflow-y: auto;
        }

        .game-item {
            padding: 15px;
            border: 1px solid #e2e8f0;
            border-radius: 8px;
            margin-bottom: 10px;
            cursor: pointer;
            transition: all 0.3s ease;
            background: #f8f9fa;
        }

        .game-item:hover {
            background: #e9ecef;
            transform: translateX(5px);
        }

        .game-item.selected {
            background: #667eea;
            color: white;
            border-color: #667eea;
        }

        .game-info {
            display: flex;
            justify-content: space-between;
            align-items: center;
            margin-bottom: 5px;
        }

        .game-result {
            font-weight: bold;
            padding: 4px 8px;
            border-radius: 15px;
            font-size: 0.8rem;
        }

        .result-white { background: #d4edda; color: #155724; }
        .result-black { background: #f8d7da; color: #721c24; }
        .result-draw { background: #fff3cd; color: #856404; }

        .move-timeline {
            display: flex;
            flex-wrap: wrap;
            gap: 5px;
            margin-top: 10px;
        }

        .move-item {
            padding: 4px 8px;
            background: #e2e8f0;
            border-radius: 15px;
            font-size: 0.8rem;
            cursor: pointer;
            transition: all 0.2s ease;
        }

        .move-item:hover {
            background: #cbd5e0;
            transform: scale(1.05);
        }

        .move-item.selected {
            background: #667eea;
            color: white;
        }

        .module-usage {
            display: flex;
            flex-direction: column;
            gap: 10px;
        }

        .module-bar {
            display: flex;
            align-items: center;
            gap: 10px;
        }

        .module-name {
            min-width: 120px;
            font-weight: 600;
        }

        .module-progress {
            flex: 1;
            height: 20px;
            background: #e2e8f0;
            border-radius: 10px;
            overflow: hidden;
            position: relative;
        }

        .module-fill {
            height: 100%;
            border-radius: 10px;
            transition: width 0.5s ease;
            position: relative;
        }

        .module-count {
            position: absolute;
            right: 10px;
            top: 50%;
            transform: translateY(-50%);
            font-size: 0.8rem;
            font-weight: bold;
            color: white;
            text-shadow: 1px 1px 2px rgba(0,0,0,0.5);
        }

        .loading {
            text-align: center;
            padding: 40px;
            color: #666;
        }

        .spinner {
            border: 4px solid #f3f3f3;
            border-top: 4px solid #667eea;
            border-radius: 50%;
            width: 40px;
            height: 40px;
            animation: spin 1s linear infinite;
            margin: 0 auto 20px;
        }

        @keyframes spin {
            0% { transform: rotate(0deg); }
            100% { transform: rotate(360deg); }
        }

        .tabs {
            display: flex;
            border-bottom: 2px solid #e2e8f0;
            margin-bottom: 20px;
        }

        .tab {
            padding: 12px 24px;
            cursor: pointer;
            border-bottom: 3px solid transparent;
            transition: all 0.3s ease;
            font-weight: 600;
        }

        .tab:hover {
            background: #f8f9fa;
        }

        .tab.active {
            border-bottom-color: #667eea;
            color: #667eea;
        }

        .tab-content {
            display: none;
        }

        .tab-content.active {
            display: block;
        }

        @media (max-width: 1200px) {
            .dashboard {
                grid-template-columns: 1fr;
            }
        }

        @media (max-width: 768px) {
            .container {
                padding: 10px;
            }
            
            .header h1 {
                font-size: 2rem;
            }
            
            .cell {
                font-size: 2rem;
            }
            
            .controls {
                justify-content: center;
            }
        }
    </style>
</head>
<body>
    <div class="container">
        <div class="header">
            <h1>♟️ Chess AI Analytics Dashboard</h1>
            <p>Інтерактивна аналітика шахових ботів з реальним часом</p>
        </div>

        <div class="dashboard">
            <!-- Ліва панель - Статистика ботів -->
            <div class="panel">
                <h3>📊 Статистика ботів</h3>
                <div class="stats-grid">
                    <div class="stat-card">
                        <div class="stat-value" id="total-games">0</div>
                        <div class="stat-label">Всього ігор</div>
                    </div>
                    <div class="stat-card">
                        <div class="stat-value" id="white-wins">0</div>
                        <div class="stat-label">Перемоги білих</div>
                    </div>
                    <div class="stat-card">
                        <div class="stat-value" id="black-wins">0</div>
                        <div class="stat-label">Перемоги чорних</div>
                    </div>
                    <div class="stat-card">
                        <div class="stat-value" id="draws">0</div>
                        <div class="stat-label">Нічиї</div>
                    </div>
                </div>

                <h3>🎯 Використання модулів</h3>
                <div class="module-usage" id="module-usage">
                    <div class="loading">
                        <div class="spinner"></div>
                        Завантаження...
                    </div>
                </div>
            </div>

            <!-- Центральна панель - Шахова доска -->
            <div class="panel">
                <h3>♟️ Шахова доска</h3>
                <div class="chess-board" id="chess-board"></div>
                <div class="controls">
                    <button class="btn" id="btn-start">▶️ Почати гру</button>
                    <button class="btn" id="btn-pause" disabled>⏸️ Пауза</button>
                    <button class="btn" id="btn-stop" disabled>⏹️ Стоп</button>
                    <button class="btn" id="btn-reset">🔄 Скинути</button>
                </div>
                <div id="game-status" style="margin-top: 15px; text-align: center; font-weight: 600; color: #4a5568;">
                    Готовий до початку гри
                </div>
            </div>

            <!-- Права панель - Результати ігор -->
            <div class="panel">
                <h3>📋 Результати ігор</h3>
                <div class="tabs">
                    <div class="tab active" data-tab="games">Ігри</div>
                    <div class="tab" data-tab="timeline">Хроніка</div>
                </div>
                
                <div class="tab-content active" id="games-tab">
                    <div class="game-list" id="game-list">
                        <div class="loading">
                            <div class="spinner"></div>
                            Завантаження ігор...
                        </div>
                    </div>
                </div>
                
                <div class="tab-content" id="timeline-tab">
                    <div class="move-timeline" id="move-timeline">
                        <div class="loading">Оберіть гру для перегляду хроніки</div>
                    </div>
                </div>
            </div>
        </div>

        <!-- Графіки -->
        <div class="panel">
            <h3>📈 Аналітика</h3>
            <div class="tabs">
                <div class="tab active" data-tab="results-chart">Результати</div>
                <div class="tab" data-tab="modules-chart">Модулі</div>
                <div class="tab" data-tab="timeline-chart">Часова лінія</div>
            </div>
            
            <div class="tab-content active" id="results-chart-tab">
                <div class="chart-container">
                    <canvas id="results-chart"></canvas>
                </div>
            </div>
            
            <div class="tab-content" id="modules-chart-tab">
                <div class="chart-container">
                    <canvas id="modules-chart"></canvas>
                </div>
            </div>
            
            <div class="tab-content" id="timeline-chart-tab">
                <div class="chart-container">
                    <canvas id="timeline-chart"></canvas>
                </div>
            </div>
        </div>
    </div>

    <script>
        // Глобальні змінні
        let game = null;
        let currentGame = null;
        let gameHistory = [];
        let isPlaying = false;
        let gameInterval = null;
        let selectedGame = null;

        // Ініціалізація
        document.addEventListener('DOMContentLoaded', function() {
<<<<<<< HEAD
            // Перевіряємо чи завантажений Chess.js перед ініціалізацією
            if (typeof Chess === 'undefined') {
                console.warn('Chess.js ще не завантажений, чекаємо...');
                // Чекаємо до 5 секунд на завантаження Chess.js
                let attempts = 0;
                const checkChess = setInterval(() => {
                    attempts++;
                    if (typeof Chess !== 'undefined') {
                        clearInterval(checkChess);
                        initializeApp();
                    } else if (attempts > 50) { // 5 секунд
                        clearInterval(checkChess);
                        console.error('Chess.js не завантажений після 5 секунд');
                        initializeApp(); // Ініціалізуємо з fallback
                    }
                }, 100);
            } else {
                initializeApp();
            }
        });
        
        function initializeApp() {
=======
            // Ініціалізуємо локальний стан гри, щоб фігури відобразилися одразу
            // (до початку автоматичної гри через сервер)
            try { game = new Chess(); } catch (e) { console.error('Chess.js не завантажено', e); }
>>>>>>> 327720a7
            initializeChessBoard();
            initializeTabs();
            initializeCharts();
            loadGameData();
            setupEventListeners();
        }

        // Ініціалізація шахової доски
        function initializeChessBoard() {
            const board = document.getElementById('chess-board');
            board.innerHTML = '';
            
            for (let row = 0; row < 8; row++) {
                for (let col = 0; col < 8; col++) {
                    const cell = document.createElement('div');
                    cell.className = `cell ${(row + col) % 2 === 0 ? 'white' : 'black'}`;
                    cell.dataset.row = row;
                    cell.dataset.col = col;
                    cell.addEventListener('click', () => handleCellClick(row, col));
                    board.appendChild(cell);
                }
            }
            
            updateBoard();
        }

        // Оновлення доски
        function updateBoard() {
            if (!game) return;
            
            const board = game.board();
            const cells = document.querySelectorAll('.cell');
            
            cells.forEach(cell => {
                const row = parseInt(cell.dataset.row);
                const col = parseInt(cell.dataset.col);
                const piece = board[row][col];
                
                cell.innerHTML = piece ? getPieceSymbol(piece) : '';
                cell.classList.remove('highlight', 'selected');
            });
        }

        // Отримання символу фігури
        function getPieceSymbol(piece) {
            const symbols = {
                'wK': '♔', 'wQ': '♕', 'wR': '♖', 'wB': '♗', 'wN': '♘', 'wP': '♙',
                'bK': '♚', 'bQ': '♛', 'bR': '♜', 'bB': '♝', 'bN': '♞', 'bP': '♟'
            };
            if (!piece) return '';
            // Підтримка як рядкових кодів ('wK'), так і об'єктів chess.js ({ type, color })
            if (typeof piece === 'string') {
                return symbols[piece] || '';
            }
            if (typeof piece === 'object') {
                const code = (piece.color === 'w' ? 'w' : 'b') + String(piece.type || '').toUpperCase();
                return symbols[code] || '';
            }
            return '';
        }

        // Обробка кліку по клітинці
        function handleCellClick(row, col) {
            if (!game || isPlaying) return;
            
            const square = String.fromCharCode(97 + col) + (8 - row);
            const move = game.move({
                from: square,
                to: square,
                promotion: 'q'
            });
            
            if (move) {
                updateBoard();
                updateGameStatus();
            }
        }

        // Ініціалізація табів
        function initializeTabs() {
            const tabs = document.querySelectorAll('.tab');
            tabs.forEach(tab => {
                tab.addEventListener('click', () => {
                    const tabName = tab.dataset.tab;
                    switchTab(tabName);
                });
            });
        }

        // Перемикання табів
        function switchTab(tabName) {
            // Видаляємо активний клас з усіх табів
            document.querySelectorAll('.tab').forEach(tab => tab.classList.remove('active'));
            document.querySelectorAll('.tab-content').forEach(content => content.classList.remove('active'));
            
            // Додаємо активний клас до обраного табу
            document.querySelector(`[data-tab="${tabName}"]`).classList.add('active');
            document.getElementById(`${tabName}-tab`).classList.add('active');
        }

        // Ініціалізація графіків
        function initializeCharts() {
            // Графік результатів
            const resultsCtx = document.getElementById('results-chart').getContext('2d');
            new Chart(resultsCtx, {
                type: 'doughnut',
                data: {
                    labels: ['Білі виграли', 'Чорні виграли', 'Нічиї'],
                    datasets: [{
                        data: [0, 0, 0],
                        backgroundColor: ['#4CAF50', '#F44336', '#FF9800'],
                        borderWidth: 2,
                        borderColor: '#fff'
                    }]
                },
                options: {
                    responsive: true,
                    maintainAspectRatio: false,
                    plugins: {
                        legend: {
                            position: 'bottom'
                        }
                    }
                }
            });

            // Графік модулів
            const modulesCtx = document.getElementById('modules-chart').getContext('2d');
            new Chart(modulesCtx, {
                type: 'bar',
                data: {
                    labels: [],
                    datasets: [{
                        label: 'Використання',
                        data: [],
                        backgroundColor: '#667eea',
                        borderColor: '#764ba2',
                        borderWidth: 1
                    }]
                },
                options: {
                    responsive: true,
                    maintainAspectRatio: false,
                    scales: {
                        y: {
                            beginAtZero: true
                        }
                    }
                }
            });

            // Графік часової лінії
            const timelineCtx = document.getElementById('timeline-chart').getContext('2d');
            new Chart(timelineCtx, {
                type: 'line',
                data: {
                    labels: [],
                    datasets: [{
                        label: 'Оцінка позиції',
                        data: [],
                        borderColor: '#667eea',
                        backgroundColor: 'rgba(102, 126, 234, 0.1)',
                        tension: 0.4
                    }]
                },
                options: {
                    responsive: true,
                    maintainAspectRatio: false,
                    scales: {
                        y: {
                            beginAtZero: true
                        }
                    }
                }
            });
        }

        // Завантаження даних ігор
        async function loadGameData() {
            try {
                showLoading();
                
                // Завантажуємо дані з сервера з таймаутом
                const controller = new AbortController();
                const timeoutId = setTimeout(() => controller.abort(), 5000); // 5 second timeout
                
                const [gamesResponse, modulesResponse] = await Promise.all([
                    fetch('/api/games', { signal: controller.signal }).catch(err => {
                        console.warn('Games API недоступний:', err.message);
                        return { ok: false };
                    }),
                    fetch('/api/modules', { signal: controller.signal }).catch(err => {
                        console.warn('Modules API недоступний:', err.message);
                        return { ok: false };
                    })
                ]);
                
                clearTimeout(timeoutId);
                
                if (gamesResponse.ok) {
                    gameHistory = await gamesResponse.json();
                } else {
                    console.warn('Не вдалося завантажити ігри, використовуємо тестові дані');
                    generateMockData();
                }
                
                if (modulesResponse.ok) {
                    const modulesData = await modulesResponse.json();
                    updateModuleUsageFromServer(modulesData);
                } else {
                    console.warn('Не вдалося завантажити модулі, використовуємо локальні дані');
                }
                
                updateUI();
                hideLoading();
            } catch (error) {
                console.error('Помилка завантаження даних:', error);
                generateMockData();
                updateUI();
                hideLoading();
            }
        }

        // Генерація тестових даних
        function generateMockData() {
            gameHistory = [];
            const results = ['1-0', '0-1', '1/2-1/2'];
            const modules = ['StockfishBot', 'DynamicBot', 'RandomBot', 'AggressiveBot', 'FortifyBot'];
            
            for (let i = 0; i < 20; i++) {
                const game = {
                    id: i + 1,
                    result: results[Math.floor(Math.random() * results.length)],
                    moves: Math.floor(Math.random() * 50) + 20,
                    duration: Math.floor(Math.random() * 30000) + 5000,
                    modules: {
                        white: modules[Math.floor(Math.random() * modules.length)],
                        black: modules[Math.floor(Math.random() * modules.length)]
                    },
                    movesList: generateMockMoves(Math.floor(Math.random() * 50) + 20)
                };
                gameHistory.push(game);
            }
        }

        // Генерація тестових ходів
        function generateMockMoves(count) {
            const moves = ['e4', 'e5', 'Nf3', 'Nc6', 'Bb5', 'a6', 'Ba4', 'Nf6'];
            const result = [];
            for (let i = 0; i < count; i++) {
                result.push(moves[i % moves.length]);
            }
            return result;
        }

        // Оновлення UI
        function updateUI() {
            updateStats();
            updateGameList();
            updateCharts();
            updateModuleUsage();
        }

        // Оновлення статистики
        function updateStats() {
            const totalGames = gameHistory.length;
            const whiteWins = gameHistory.filter(g => g.result === '1-0').length;
            const blackWins = gameHistory.filter(g => g.result === '0-1').length;
            const draws = gameHistory.filter(g => g.result === '1/2-1/2').length;

            document.getElementById('total-games').textContent = totalGames;
            document.getElementById('white-wins').textContent = whiteWins;
            document.getElementById('black-wins').textContent = blackWins;
            document.getElementById('draws').textContent = draws;
        }

        // Оновлення списку ігор
        function updateGameList() {
            const gameList = document.getElementById('game-list');
            gameList.innerHTML = '';

            gameHistory.forEach(game => {
                const gameItem = document.createElement('div');
                gameItem.className = 'game-item';
                gameItem.innerHTML = `
                    <div class="game-info">
                        <span>Гра #${game.id}</span>
                        <span class="game-result result-${game.result.replace('/', '-')}">${game.result}</span>
                    </div>
                    <div>${game.modules.white} vs ${game.modules.black}</div>
                    <div>${game.moves} ходів • ${Math.round(game.duration / 1000)}с</div>
                `;
                gameItem.addEventListener('click', (evt) => selectGame(game, evt));
                gameList.appendChild(gameItem);
            });
        }

        // Вибір гри
        function selectGame(game, evt) {
            selectedGame = game;
            document.querySelectorAll('.game-item').forEach(item => item.classList.remove('selected'));
            if (evt && evt.currentTarget) {
                evt.currentTarget.classList.add('selected');
            }
            
            updateMoveTimeline(game);
        }

        // Оновлення часової лінії ходів
        function updateMoveTimeline(game) {
            const timeline = document.getElementById('move-timeline');
            timeline.innerHTML = '';

            game.movesList.forEach((move, index) => {
                const moveItem = document.createElement('div');
                moveItem.className = 'move-item';
                moveItem.textContent = `${index + 1}. ${move}`;
                moveItem.addEventListener('click', () => {
                    document.querySelectorAll('.move-item').forEach(item => item.classList.remove('selected'));
                    moveItem.classList.add('selected');
                });
                timeline.appendChild(moveItem);
            });
        }

        // Оновлення графіків
        function updateCharts() {
            // Графік результатів
            const resultsChart = Chart.getChart('results-chart');
            if (resultsChart) {
                const whiteWins = gameHistory.filter(g => g.result === '1-0').length;
                const blackWins = gameHistory.filter(g => g.result === '0-1').length;
                const draws = gameHistory.filter(g => g.result === '1/2-1/2').length;
                
                resultsChart.data.datasets[0].data = [whiteWins, blackWins, draws];
                resultsChart.update();
            }

            // Графік модулів
            const modulesChart = Chart.getChart('modules-chart');
            if (modulesChart) {
                const moduleCounts = {};
                gameHistory.forEach(game => {
                    moduleCounts[game.modules.white] = (moduleCounts[game.modules.white] || 0) + 1;
                    moduleCounts[game.modules.black] = (moduleCounts[game.modules.black] || 0) + 1;
                });

                const labels = Object.keys(moduleCounts);
                const data = Object.values(moduleCounts);

                modulesChart.data.labels = labels;
                modulesChart.data.datasets[0].data = data;
                modulesChart.update();
            }
        }

        // Оновлення використання модулів
        function updateModuleUsage() {
            const moduleUsage = document.getElementById('module-usage');
            moduleUsage.innerHTML = '';

            const moduleCounts = {};
            gameHistory.forEach(game => {
                moduleCounts[game.modules.white] = (moduleCounts[game.modules.white] || 0) + 1;
                moduleCounts[game.modules.black] = (moduleCounts[game.modules.black] || 0) + 1;
            });

            const total = Object.values(moduleCounts).reduce((sum, count) => sum + count, 0);
            const colors = ['#667eea', '#764ba2', '#f093fb', '#f5576c', '#4facfe', '#00f2fe'];

            Object.entries(moduleCounts).forEach(([module, count], index) => {
                const percentage = (count / total) * 100;
                const color = colors[index % colors.length];

                const moduleBar = document.createElement('div');
                moduleBar.className = 'module-bar';
                moduleBar.innerHTML = `
                    <div class="module-name">${module}</div>
                    <div class="module-progress">
                        <div class="module-fill" style="width: ${percentage}%; background: ${color};">
                            <div class="module-count">${count}</div>
                        </div>
                    </div>
                `;
                moduleUsage.appendChild(moduleBar);
            });
        }

        // Налаштування обробників подій
        function setupEventListeners() {
            document.getElementById('btn-start').addEventListener('click', startGame);
            document.getElementById('btn-pause').addEventListener('click', pauseGame);
            document.getElementById('btn-stop').addEventListener('click', stopGame);
            document.getElementById('btn-reset').addEventListener('click', resetGame);
            
            // Автоматичне оновлення даних кожні 5 секунд
            setInterval(loadGameData, 5000);
        }

        // Початок гри
        async function startGame() {
            try {
                // Перевіряємо чи завантажений Chess.js
                if (typeof Chess === 'undefined') {
                    console.error('Chess.js не завантажений');
                    alert('Помилка: Chess.js бібліотека не завантажена. Перезавантажте сторінку.');
                    return;
                }
                
                const response = await fetch('/api/game/start', {
                    method: 'POST',
                    headers: {
                        'Content-Type': 'application/json',
                    },
                    body: JSON.stringify({
                        white_bot: 'StockfishBot',
                        black_bot: 'DynamicBot'
                    })
                }).catch(err => {
                    console.warn('Сервер недоступний, запускаємо локальну гру');
                    return { ok: false };
                });
                
                if (response.ok) {
                    const data = await response.json();
                    if (typeof Chess === 'undefined') {
                        console.error('Chess.js не завантажено — бібліотека недоступна.');
                        alert('Не вдалося завантажити шаховий рушій (chess.js). Спробуйте оновити сторінку.');
                        return;
                    }
                    game = new Chess();
                    updateBoard();
                    
                    isPlaying = true;
                    document.getElementById('btn-start').disabled = true;
                    document.getElementById('btn-pause').disabled = false;
                    document.getElementById('btn-stop').disabled = false;
                    document.getElementById('game-status').textContent = 'Гра в процесі...';
                    
                    // Автоматична гра через сервер
                    gameInterval = setInterval(async () => {
                        await makeServerMove();
                    }, 2000);
                } else {
                    // Запускаємо локальну гру якщо сервер недоступний
                    console.log('Запуск локальної гри...');
                    game = new Chess();
                    updateBoard();
                    
                    isPlaying = true;
                    document.getElementById('btn-start').disabled = true;
                    document.getElementById('btn-pause').disabled = false;
                    document.getElementById('btn-stop').disabled = false;
                    document.getElementById('game-status').textContent = 'Локальна гра в процесі...';
                    
                    // Простий локальний режим
                    gameInterval = setInterval(() => {
                        // Тут можна додати логіку для локальної гри
                        updateGameStatus();
                    }, 2000);
                }
            } catch (error) {
                console.error('Помилка початку гри:', error);
                alert('Помилка початку гри: ' + error.message);
            }
        }

        // Пауза гри
        function pauseGame() {
            isPlaying = false;
            clearInterval(gameInterval);
            document.getElementById('btn-start').disabled = false;
            document.getElementById('btn-pause').disabled = true;
            document.getElementById('game-status').textContent = 'Гра на паузі';
        }

        // Зупинка гри (локальна версія)
        function stopGameLocal() {
            isPlaying = false;
            clearInterval(gameInterval);
            document.getElementById('btn-start').disabled = false;
            document.getElementById('btn-pause').disabled = true;
            document.getElementById('btn-stop').disabled = true;
            document.getElementById('game-status').textContent = 'Гра зупинена';
        }

        // Скидання гри
        function resetGame() {
<<<<<<< HEAD
            stopGameLocal();
            if (typeof Chess !== 'undefined') {
                game = new Chess();
                updateBoard();
                document.getElementById('game-status').textContent = 'Готовий до початку гри';
            } else {
                console.error('Chess.js не доступний для скидання гри');
                document.getElementById('game-status').textContent = 'Помилка: Chess.js не завантажений';
            }
=======
            stopGame();
            if (typeof Chess === 'undefined') {
                console.error('Chess.js не завантажено — бібліотека недоступна.');
                alert('Не вдалося завантажити шаховий рушій (chess.js). Спробуйте оновити сторінку.');
                return;
            }
            game = new Chess();
            updateBoard();
            document.getElementById('game-status').textContent = 'Готовий до початку гри';
>>>>>>> 327720a7
        }

        // Оновлення статусу гри
        function updateGameStatus() {
            if (!game) return;
            
            let status = '';
            if (game.isCheckmate()) {
                status = `Мат! ${game.turn() === 'w' ? 'Чорні' : 'Білі'} виграли`;
            } else if (game.isDraw()) {
                status = 'Нічия';
            } else if (game.isCheck()) {
                status = `Шах! Хід ${game.turn() === 'w' ? 'білих' : 'чорних'}`;
            } else {
                status = `Хід ${game.turn() === 'w' ? 'білих' : 'чорних'}`;
            }
            
            document.getElementById('game-status').textContent = status;
        }

        // Зробити хід через сервер
        async function makeServerMove() {
            try {
                const response = await fetch('/api/game/move', {
                    method: 'POST',
                    headers: {
                        'Content-Type': 'application/json',
                    }
                });
                
                if (response.ok) {
                    const data = await response.json();
                    if (data.success && data.move_result) {
                        const move = data.move_result.move;
                        if (game && game.move(move)) {
                            updateBoard();
                            updateGameStatus();
                            
                            // Оновлюємо дані після завершення гри
                            if (data.move_result.is_game_over) {
                                stopGameLocal();
                                loadGameData(); // Перезавантажуємо дані
                            }
                        }
                    }
                } else {
                    console.error('Помилка виконання ходу');
                    stopGameLocal();
                }
            } catch (error) {
                console.error('Помилка з\'єднання:', error);
                stopGameLocal();
            }
        }

        // Зупинка гри через сервер
        async function stopGame() {
            try {
                await fetch('/api/game/stop', { method: 'POST' });
            } catch (error) {
                console.error('Помилка зупинки гри:', error);
            }
            
            isPlaying = false;
            clearInterval(gameInterval);
            document.getElementById('btn-start').disabled = false;
            document.getElementById('btn-pause').disabled = true;
            document.getElementById('btn-stop').disabled = true;
            document.getElementById('game-status').textContent = 'Гра зупинена';
        }

        // Скидання гри через сервер
        async function resetGameServer() {
            try {
                await fetch('/api/game/reset', { method: 'POST' }).catch(err => {
                    console.warn('Сервер недоступний для скидання гри');
                });
            } catch (error) {
                console.error('Помилка скидання гри:', error);
            }
            
<<<<<<< HEAD
            stopGameLocal();
            if (typeof Chess !== 'undefined') {
                game = new Chess();
                updateBoard();
                document.getElementById('game-status').textContent = 'Готовий до початку гри';
            } else {
                console.error('Chess.js не доступний для скидання гри');
                document.getElementById('game-status').textContent = 'Помилка: Chess.js не завантажений';
            }
=======
            stopGame();
            if (typeof Chess === 'undefined') {
                console.error('Chess.js не завантажено — бібліотека недоступна.');
                alert('Не вдалося завантажити шаховий рушій (chess.js). Спробуйте оновити сторінку.');
                return;
            }
            game = new Chess();
            updateBoard();
            document.getElementById('game-status').textContent = 'Готовий до початку гри';
>>>>>>> 327720a7
        }

        // Оновлення використання модулів з сервера
        function updateModuleUsageFromServer(modulesData) {
            const moduleUsage = document.getElementById('module-usage');
            moduleUsage.innerHTML = '';

            const total = Object.values(modulesData).reduce((sum, count) => sum + count, 0);
            const colors = ['#667eea', '#764ba2', '#f093fb', '#f5576c', '#4facfe', '#00f2fe'];

            Object.entries(modulesData).forEach(([module, count], index) => {
                const percentage = (count / total) * 100;
                const color = colors[index % colors.length];

                const moduleBar = document.createElement('div');
                moduleBar.className = 'module-bar';
                moduleBar.innerHTML = `
                    <div class="module-name">${module}</div>
                    <div class="module-progress">
                        <div class="module-fill" style="width: ${percentage}%; background: ${color};">
                            <div class="module-count">${count}</div>
                        </div>
                    </div>
                `;
                moduleUsage.appendChild(moduleBar);
            });
        }

        // Показати завантаження
        function showLoading() {
            document.querySelectorAll('.loading').forEach(el => {
                el.style.display = 'block';
            });
        }

        // Приховати завантаження
        function hideLoading() {
            document.querySelectorAll('.loading').forEach(el => {
                el.style.display = 'none';
            });
        }
    </script>
</body>
</html><|MERGE_RESOLUTION|>--- conflicted
+++ resolved
@@ -5,57 +5,8 @@
     <meta name="viewport" content="width=device-width, initial-scale=1.0">
     <title>Chess AI Analytics Dashboard</title>
     <script src="https://cdn.jsdelivr.net/npm/chart.js"></script>
-<<<<<<< HEAD
-    <script src="https://cdn.jsdelivr.net/npm/chess.js@1.0.0-beta.3/chess.min.js" onerror="loadChessFallback()"></script>
-    <script>
-        // Fallback for Chess.js loading
-        function loadChessFallback() {
-            console.warn('Primary Chess.js CDN failed, trying fallback...');
-            const script = document.createElement('script');
-            script.src = 'https://unpkg.com/chess.js@1.0.0-beta.3/chess.min.js';
-            script.onerror = function() {
-                console.error('All Chess.js CDNs failed, using local fallback');
-                loadLocalChess();
-            };
-            document.head.appendChild(script);
-        }
-        
-        function loadLocalChess() {
-            // Create a minimal Chess.js implementation for basic functionality
-            window.Chess = function() {
-                this.board = function() {
-                    const board = [];
-                    for (let i = 0; i < 8; i++) {
-                        board[i] = [];
-                        for (let j = 0; j < 8; j++) {
-                            board[i][j] = null;
-                        }
-                    }
-                    // Set up initial position
-                    const pieces = ['r', 'n', 'b', 'q', 'k', 'b', 'n', 'r'];
-                    for (let i = 0; i < 8; i++) {
-                        board[0][i] = 'b' + pieces[i];
-                        board[1][i] = 'bp';
-                        board[6][i] = 'wp';
-                        board[7][i] = 'w' + pieces[i];
-                    }
-                    return board;
-                };
-                this.move = function(move) {
-                    // Basic move validation - always return true for now
-                    return { from: move.from, to: move.to };
-                };
-                this.turn = function() { return 'w'; };
-                this.isCheckmate = function() { return false; };
-                this.isDraw = function() { return false; };
-                this.isCheck = function() { return false; };
-            };
-        }
-    </script>
-=======
     <!-- Load a stable chess.js that exposes global `Chess`; fallback to jsDelivr if cdnjs fails -->
     <script src="https://cdnjs.cloudflare.com/ajax/libs/chess.js/0.13.4/chess.min.js" onerror="(function(){var s=document.createElement('script');s.src='https://cdn.jsdelivr.net/npm/chess.js@0.13.4/chess.min.js';document.head.appendChild(s);})();"></script>
->>>>>>> 327720a7
     <style>
         * {
             margin: 0;
@@ -546,34 +497,9 @@
 
         // Ініціалізація
         document.addEventListener('DOMContentLoaded', function() {
-<<<<<<< HEAD
-            // Перевіряємо чи завантажений Chess.js перед ініціалізацією
-            if (typeof Chess === 'undefined') {
-                console.warn('Chess.js ще не завантажений, чекаємо...');
-                // Чекаємо до 5 секунд на завантаження Chess.js
-                let attempts = 0;
-                const checkChess = setInterval(() => {
-                    attempts++;
-                    if (typeof Chess !== 'undefined') {
-                        clearInterval(checkChess);
-                        initializeApp();
-                    } else if (attempts > 50) { // 5 секунд
-                        clearInterval(checkChess);
-                        console.error('Chess.js не завантажений після 5 секунд');
-                        initializeApp(); // Ініціалізуємо з fallback
-                    }
-                }, 100);
-            } else {
-                initializeApp();
-            }
-        });
-        
-        function initializeApp() {
-=======
             // Ініціалізуємо локальний стан гри, щоб фігури відобразилися одразу
             // (до початку автоматичної гри через сервер)
             try { game = new Chess(); } catch (e) { console.error('Chess.js не завантажено', e); }
->>>>>>> 327720a7
             initializeChessBoard();
             initializeTabs();
             initializeCharts();
@@ -1062,17 +988,6 @@
 
         // Скидання гри
         function resetGame() {
-<<<<<<< HEAD
-            stopGameLocal();
-            if (typeof Chess !== 'undefined') {
-                game = new Chess();
-                updateBoard();
-                document.getElementById('game-status').textContent = 'Готовий до початку гри';
-            } else {
-                console.error('Chess.js не доступний для скидання гри');
-                document.getElementById('game-status').textContent = 'Помилка: Chess.js не завантажений';
-            }
-=======
             stopGame();
             if (typeof Chess === 'undefined') {
                 console.error('Chess.js не завантажено — бібліотека недоступна.');
@@ -1082,7 +997,6 @@
             game = new Chess();
             updateBoard();
             document.getElementById('game-status').textContent = 'Готовий до початку гри';
->>>>>>> 327720a7
         }
 
         // Оновлення статусу гри
@@ -1164,17 +1078,6 @@
                 console.error('Помилка скидання гри:', error);
             }
             
-<<<<<<< HEAD
-            stopGameLocal();
-            if (typeof Chess !== 'undefined') {
-                game = new Chess();
-                updateBoard();
-                document.getElementById('game-status').textContent = 'Готовий до початку гри';
-            } else {
-                console.error('Chess.js не доступний для скидання гри');
-                document.getElementById('game-status').textContent = 'Помилка: Chess.js не завантажений';
-            }
-=======
             stopGame();
             if (typeof Chess === 'undefined') {
                 console.error('Chess.js не завантажено — бібліотека недоступна.');
@@ -1184,7 +1087,6 @@
             game = new Chess();
             updateBoard();
             document.getElementById('game-status').textContent = 'Готовий до початку гри';
->>>>>>> 327720a7
         }
 
         // Оновлення використання модулів з сервера
