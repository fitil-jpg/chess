--- conflicted
+++ resolved
@@ -633,11 +633,6 @@
 # Global move evaluation manager instance
 move_evaluation_manager = MoveEvaluationManager()
 
-<<<<<<< HEAD
-
-# Backward compatibility aliases
-MoveEvaluation = MoveObject  # For existing code that uses MoveEvaluation
-=======
 # Compatibility aliases for pyside_viewer.py
 MoveObject = MoveEvaluation
 
@@ -661,5 +656,4 @@
     )
     move_eval.add_evaluation_step(initial_step)
     
-    return move_eval
->>>>>>> af4d9599
+    return move_eval