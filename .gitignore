# venv
.venv/
venv/

# Python build/cache
__pycache__/
*.py[cod]
*.pyo
*.pyd
*.so
*.egg-info/
dist/
build/
.eggs/
.pytest_cache/
.mypy_cache/
.coverage
htmlcov/

# Jupyter
.ipynb_checkpoints/

# IDE/OS
.vscode/*
!.vscode/launch.json
.idea/
.DS_Store
Thumbs.db

# Logs & temp
*.log
*.tmp
*.swp

# Env/config
.env
.env.*
*.local

# Qt/PySide (збірки)
*.qrc.dep
*.qm

<<<<<<< HEAD
# Project stats
=======
>>>>>>> 73037404
stats/usage_counts.json<|MERGE_RESOLUTION|>--- conflicted
+++ resolved
@@ -41,8 +41,4 @@
 *.qrc.dep
 *.qm
 
-<<<<<<< HEAD
-# Project stats
-=======
->>>>>>> 73037404
 stats/usage_counts.json