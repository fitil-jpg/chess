#!/usr/bin/env python3
"""
Веб-сервер для Chess AI Analytics Dashboard
Надає API для взаємодії з шаховими ботами та веб-інтерфейсом
"""

import os
import sys
import json
import time
import logging
import threading
<<<<<<< HEAD
=======
import signal
>>>>>>> 0d456d33
import socket
from pathlib import Path
from typing import Dict, List, Optional, Any
from datetime import datetime

# Додаємо поточну директорію до шляху
current_dir = Path(__file__).parent
sys.path.insert(0, str(current_dir))

from flask import Flask, render_template, jsonify, request, send_from_directory
from flask_cors import CORS
import chess
import chess.engine
from werkzeug.serving import WSGIRequestHandler

# Імпортуємо існуючі компоненти
from chess_ai.bot_agent import make_agent
from utils.load_runs import load_runs
from utils.module_usage import aggregate_module_usage
from utils.module_colors import MODULE_COLORS, REASON_PRIORITY
from chess_ai.elo_sync_manager import ELOSyncManager

# Налаштування логування
logging.basicConfig(
    level=logging.INFO,
    format='%(asctime)s - %(name)s - %(levelname)s - %(message)s',
    handlers=[
        logging.StreamHandler(sys.stdout),
        logging.FileHandler('chess_server.log')
    ]
)
logger = logging.getLogger(__name__)

# Налаштування для обробки помилок сокетів
socket.setdefaulttimeout(30)  # 30 секунд таймаут для сокетів

# Ініціалізація Flask додатку
app = Flask(__name__)
CORS(app)

<<<<<<< HEAD

class QuietWSGIRequestHandler(WSGIRequestHandler):
    """WSGI request handler that silences common client disconnect errors.

    Suppresses noisy tracebacks such as BrokenPipeError, ConnectionResetError,
    and platform-specific OSError codes when the client closes the connection
    early (e.g., browser preconnects, health checks, or port scans).
    """

    def handle(self):  # type: ignore[override]
        try:
            super().handle()
        except (BrokenPipeError, ConnectionResetError, OSError) as error:  # pragma: no cover
            error_number = getattr(error, "errno", None)
            # Common errno values: 32 (EPIPE), 104 (ECONNRESET), 57 (ENOTCONN on macOS)
            if isinstance(error, (BrokenPipeError, ConnectionResetError)) or error_number in {32, 57, 104}:
                logger.debug(f"Ignored client disconnect: {error}")
                return
            raise
=======
# Налаштування для обробки помилок
app.config['JSONIFY_PRETTYPRINT_REGULAR'] = True
app.config['JSON_SORT_KEYS'] = False

# Глобальна змінна для контролю сервера
server_shutdown = threading.Event()

# Статистика з'єднань
connection_stats = {
    'total_requests': 0,
    'failed_requests': 0,
    'active_connections': 0,
    'last_reset': time.time()
}

def log_connection_stats():
    """Логування статистики з'єднань"""
    if connection_stats['total_requests'] > 0:
        success_rate = ((connection_stats['total_requests'] - connection_stats['failed_requests']) / 
                       connection_stats['total_requests']) * 100
        logger.info(f"Статистика з'єднань: {connection_stats['total_requests']} запитів, "
                   f"успішність {success_rate:.1f}%, активних з'єднань: {connection_stats['active_connections']}")

# Запускаємо логування статистики кожні 60 секунд
def stats_logger():
    """Фонове логування статистики"""
    while not server_shutdown.is_set():
        time.sleep(60)
        if not server_shutdown.is_set():
            log_connection_stats()

stats_thread = threading.Thread(target=stats_logger, daemon=True)
>>>>>>> 0d456d33

# Глобальні змінні
game_data = {
    'current_game': None,
    'game_history': [],
    'is_playing': False,
    'agents': {},
    'elo_manager': None
}

# Декоратор для обробки помилок API
def handle_api_errors(f):
    """Декоратор для обробки помилок API з логуванням"""
    def wrapper(*args, **kwargs):
        start_time = time.time()
        try:
            result = f(*args, **kwargs)
            duration = time.time() - start_time
            if duration > 5:  # Логуємо повільні запити
                logger.warning(f"Повільний запит {f.__name__}: {duration:.2f}s")
            return result
        except (ConnectionResetError, OSError, socket.error) as e:
            connection_stats['failed_requests'] += 1
            logger.warning(f"Помилка з'єднання в {f.__name__}: {e}")
            return jsonify({'error': 'Помилка з\'єднання', 'details': str(e)}), 503
        except Exception as e:
            connection_stats['failed_requests'] += 1
            logger.error(f"Неочікувана помилка в {f.__name__}: {e}", exc_info=True)
            return jsonify({'error': 'Внутрішня помилка сервера', 'details': str(e)}), 500
        finally:
            # Оновлюємо статистику активних з'єднань
            connection_stats['active_connections'] = max(0, connection_stats['active_connections'] - 1)
    wrapper.__name__ = f.__name__
    return wrapper

# Middleware для обробки помилок сокетів
@app.before_request
def before_request():
    """Обробка запитів перед виконанням"""
    try:
        # Перевіряємо чи сервер не закривається
        if server_shutdown.is_set():
            return jsonify({'error': 'Сервер закривається'}), 503
        
        # Оновлюємо статистику
        connection_stats['total_requests'] += 1
        connection_stats['active_connections'] += 1
        
        # Логуємо запит (тільки для API endpoints)
        if request.path.startswith('/api/'):
            logger.debug(f"API запит: {request.method} {request.path} від {request.remote_addr}")
            
    except Exception as e:
        logger.error(f"Помилка в before_request: {e}")

@app.after_request
def after_request(response):
    """Обробка відповідей після виконання"""
    try:
        # Оновлюємо статистику
        connection_stats['active_connections'] = max(0, connection_stats['active_connections'] - 1)
        
        if response.status_code >= 400:
            connection_stats['failed_requests'] += 1
        
        # Додаємо заголовки для стабільності
        response.headers['Connection'] = 'keep-alive'
        response.headers['Keep-Alive'] = 'timeout=30, max=100'
        response.headers['X-Request-ID'] = str(int(time.time() * 1000))  # Унікальний ID запиту
        
        return response
    except Exception as e:
        logger.error(f"Помилка в after_request: {e}")
        return response

# Обробник помилок для різних типів винятків
@app.errorhandler(ConnectionResetError)
def handle_connection_reset(e):
    """Обробка помилок скидання з'єднання"""
    logger.warning(f"З'єднання скинуто: {e}")
    return jsonify({'error': 'З\'єднання втрачено'}), 503

@app.errorhandler(OSError)
def handle_os_error(e):
    """Обробка помилок операційної системи"""
    if e.errno == 57:  # Socket is not connected
        logger.warning(f"Сокет не підключений: {e}")
        return jsonify({'error': 'З\'єднання втрачено'}), 503
    else:
        logger.error(f"Помилка ОС: {e}")
        return jsonify({'error': 'Помилка з\'єднання'}), 500

@app.errorhandler(socket.error)
def handle_socket_error(e):
    """Обробка помилок сокетів"""
    logger.warning(f"Помилка сокета: {e}")
    return jsonify({'error': 'Помилка мережі'}), 503

@app.errorhandler(500)
def handle_internal_error(e):
    """Обробка внутрішніх помилок сервера"""
    logger.error(f"Внутрішня помилка сервера: {e}")
    return jsonify({'error': 'Внутрішня помилка сервера'}), 500

# Директорія з логами ігор (можна перевизначити через RUNS_DIR)
RUNS_DIR = os.environ.get("RUNS_DIR", "runs")

class GameManager:
    """Менеджер для управління іграми та ботами"""
    
    def __init__(self):
        self.current_board = chess.Board()
        self.game_moves = []
        self.game_modules = {'white': [], 'black': []}
        self.start_time = None
        self.white_agent = None
        self.black_agent = None
        
    def initialize_agents(self, white_bot: str, black_bot: str):
        """Ініціалізація ботів"""
        try:
            self.white_agent = make_agent(white_bot, chess.WHITE)
            self.black_agent = make_agent(black_bot, chess.BLACK)
            logger.info(f"Ініціалізовано ботів: {white_bot} vs {black_bot}")
            return True
        except Exception as e:
            logger.error(f"Помилка ініціалізації ботів: {e}")
            return False
    
    def reset_game(self):
        """Скидання гри"""
        self.current_board = chess.Board()
        self.game_moves = []
        self.game_modules = {'white': [], 'black': []}
        self.start_time = None
    
    def make_move(self) -> Optional[Dict[str, Any]]:
        """Зробити хід з покращеною обробкою помилок"""
        try:
            if self.current_board.is_game_over():
                return None
                
            mover_color = self.current_board.turn
            agent = self.white_agent if mover_color == chess.WHITE else self.black_agent
            
            if not agent:
                logger.warning(f"Агент не знайдено для кольору {mover_color}")
                return None
                
            # Додаткова перевірка стану доски
            if not self.current_board.is_valid():
                logger.error("Недійсний стан доски")
                return None
                
            move = agent.choose_move(self.current_board)
            if not move:
                logger.warning("Агент не зміг зробити хід")
                return None
                
            if not self.current_board.is_legal(move):
                logger.warning(f"Недійсний хід: {move}")
                return None
                
            # Отримуємо інформацію про модуль
            try:
                reason = agent.get_last_reason() if hasattr(agent, "get_last_reason") else "UNKNOWN"
                module_key = self._extract_reason_key(reason)
            except Exception as e:
                logger.warning(f"Помилка отримання причини ходу: {e}")
                module_key = "UNKNOWN"
            
            # Записуємо хід
            try:
                san_move = self.current_board.san(move)
                self.game_moves.append(san_move)
            except Exception as e:
                logger.error(f"Помилка конвертації ходу в SAN: {e}")
                return None
            
            if mover_color == chess.WHITE:
                self.game_modules['white'].append(module_key)
            else:
                self.game_modules['black'].append(module_key)
            
            # Виконуємо хід
            try:
                self.current_board.push(move)
            except Exception as e:
                logger.error(f"Помилка виконання ходу: {e}")
                return None
            
            return {
                'move': san_move,
                'module': module_key,
                'color': 'white' if mover_color == chess.WHITE else 'black',
                'fen': self.current_board.fen(),
                'is_game_over': self.current_board.is_game_over(),
                'result': self.current_board.result() if self.current_board.is_game_over() else None
            }
            
        except (ConnectionResetError, OSError, socket.error) as e:
            logger.warning(f"Помилка з'єднання при виконанні ходу: {e}")
            return None
        except Exception as e:
            logger.error(f"Неочікувана помилка при виконанні ходу: {e}", exc_info=True)
            return None
    
    def _extract_reason_key(self, reason: str) -> str:
        """Витягти ключ модуля з reason"""
        if not reason or reason == "-":
            return "OTHER"
        up = reason.upper()
        
        for tok in REASON_PRIORITY:
            if tok in up:
                return tok
                
        import re
        m = re.search(r"\b[A-Z][A-Z_]{1,}\b", up)
        if m:
            return m.group(0)
            
        return "OTHER"
    
    def get_board_state(self) -> Dict[str, Any]:
        """Отримати поточний стан доски"""
        return {
            'fen': self.current_board.fen(),
            'moves': self.game_moves,
            'modules': self.game_modules,
            'is_game_over': self.current_board.is_game_over(),
            'result': self.current_board.result() if self.current_board.is_game_over() else None,
            'turn': 'white' if self.current_board.turn == chess.WHITE else 'black'
        }

# Ініціалізація менеджера ігор
game_manager = GameManager()

@app.route('/')
@handle_api_errors
def index():
    """Головна сторінка"""
    try:
        return send_from_directory('.', 'web_interface.html')
    except FileNotFoundError:
        logger.warning("Файл web_interface.html не знайдено")
        return jsonify({'error': 'Веб-інтерфейс не знайдено'}), 404

@app.route('/health')
@handle_api_errors
def health_check():
    """Перевірка здоров'я сервера"""
    return jsonify({
        'status': 'healthy',
        'timestamp': datetime.now().isoformat(),
        'uptime': time.time() - (getattr(health_check, 'start_time', time.time())),
        'server_info': {
            'python_version': sys.version,
            'flask_version': getattr(Flask, '__version__', 'unknown')
        }
    })

# Ініціалізуємо час запуску для health check
health_check.start_time = time.time()

@app.route('/api/status')
@handle_api_errors
def get_status():
    """Отримати статус системи"""
    return jsonify({
        'status': 'running',
        'timestamp': datetime.now().isoformat(),
        'game_data': {
            'is_playing': game_data['is_playing'],
            'current_game': game_manager.get_board_state() if game_manager.current_board else None
        }
    })

@app.route('/api/games', methods=['GET'])
@handle_api_errors
def get_games():
    """Отримати список ігор"""
    try:
        # Завантажуємо існуючі ігри з файлів
        runs = load_runs(RUNS_DIR)
        games = []
        
        for run in runs:
            for game in run.get('games', []):
                games.append({
                    'id': len(games) + 1,
                    'result': game.get('result', '*'),
                    'moves': len(game.get('moves', [])),
                    'duration': game.get('duration_ms', 0),
                    'modules': {
                        'white': game.get('modules_w', [])[0] if game.get('modules_w') else 'Unknown',
                        'black': game.get('modules_b', [])[0] if game.get('modules_b') else 'Unknown'
                    },
                    'movesList': game.get('moves', [])[:20]  # Перші 20 ходів
                })
        
        return jsonify(games)
    except Exception as e:
        logger.error(f"Помилка завантаження ігор: {e}")
        return jsonify([])

@app.route('/api/modules', methods=['GET'])
@handle_api_errors
def get_modules():
    """Отримати статистику модулів"""
    try:
        runs = load_runs(RUNS_DIR)
        module_stats = {}
        
        for run in runs:
            for game in run.get('games', []):
                for module in game.get('modules_w', []) + game.get('modules_b', []):
                    module_stats[module] = module_stats.get(module, 0) + 1
        
        return jsonify(module_stats)
    except Exception as e:
        logger.error(f"Помилка завантаження модулів: {e}")
        return jsonify({})

@app.route('/api/game/start', methods=['POST'])
@handle_api_errors
def start_game():
    """Почати нову гру"""
    try:
        data = request.get_json() or {}
        white_bot = data.get('white_bot', 'StockfishBot')
        black_bot = data.get('black_bot', 'DynamicBot')
        
        # Ініціалізуємо ботів
        if not game_manager.initialize_agents(white_bot, black_bot):
            return jsonify({'error': 'Не вдалося ініціалізувати ботів'}), 400
        
        # Скидаємо гру
        game_manager.reset_game()
        game_data['is_playing'] = True
        game_manager.start_time = time.time()
        
        return jsonify({
            'success': True,
            'message': f'Гра розпочата: {white_bot} vs {black_bot}',
            'board_state': game_manager.get_board_state()
        })
        
    except Exception as e:
        logger.error(f"Помилка початку гри: {e}")
        return jsonify({'error': str(e)}), 500

@app.route('/api/game/move', methods=['POST'])
@handle_api_errors
def make_move():
    """Зробити хід"""
    try:
        data = request.get_json() or {}
        
        # Якщо передано FEN, використовуємо його замість поточної гри
        if 'fen' in data:
            temp_board = chess.Board(data['fen'])
            if not temp_board.is_game_over():
                # Виконуємо хід ботом
                mover_color = temp_board.turn
                agent = game_manager.white_agent if mover_color == chess.WHITE else game_manager.black_agent
                
                if agent:
                    move = agent.choose_move(temp_board)
                    if move and temp_board.is_legal(move):
                        san_move = temp_board.san(move)
                        temp_board.push(move)
                        
                        return jsonify({
                            'success': True,
                            'move': san_move,
                            'fen': temp_board.fen(),
                            'is_game_over': temp_board.is_game_over(),
                            'result': temp_board.result() if temp_board.is_game_over() else None,
                            'bot': 'WhiteBot' if mover_color == chess.WHITE else 'BlackBot',
                            'confidence': 0.85  # Приклад значення
                        })
            
            return jsonify({'error': 'Не вдалося зробити хід'}), 400
        
        # Стандартна логіка для активної гри
        if not game_data['is_playing']:
            return jsonify({'error': 'Гра не активна'}), 400
        
        move_result = game_manager.make_move()
        if not move_result:
            return jsonify({'error': 'Не вдалося зробити хід'}), 400
        
        # Якщо гра закінчена, зберігаємо результат
        if move_result['is_game_over']:
            game_data['is_playing'] = False
            game_data['game_history'].append({
                'id': len(game_data['game_history']) + 1,
                'result': move_result['result'],
                'moves': game_manager.game_moves,
                'modules': game_manager.game_modules,
                'duration': int((time.time() - game_manager.start_time) * 1000) if game_manager.start_time else 0,
                'timestamp': datetime.now().isoformat()
            })
        
        return jsonify({
            'success': True,
            'move_result': move_result,
            'board_state': game_manager.get_board_state()
        })
        
    except Exception as e:
        logger.error(f"Помилка виконання ходу: {e}")
        return jsonify({'error': str(e)}), 500

@app.route('/api/game/stop', methods=['POST'])
@handle_api_errors
def stop_game():
    """Зупинити гру"""
    try:
        game_data['is_playing'] = False
        return jsonify({'success': True, 'message': 'Гра зупинена'})
    except Exception as e:
        logger.error(f"Помилка зупинки гри: {e}")
        return jsonify({'error': str(e)}), 500

@app.route('/api/game/reset', methods=['POST'])
@handle_api_errors
def reset_game():
    """Скинути гру"""
    try:
        game_data['is_playing'] = False
        game_manager.reset_game()
        return jsonify({'success': True, 'message': 'Гра скинута'})
    except Exception as e:
        logger.error(f"Помилка скидання гри: {e}")
        return jsonify({'error': str(e)}), 500

@app.route('/api/game/state', methods=['GET'])
@handle_api_errors
def get_game_state():
    """Отримати поточний стан гри"""
    try:
        return jsonify(game_manager.get_board_state())
    except Exception as e:
        logger.error(f"Помилка отримання стану гри: {e}")
        return jsonify({'error': str(e)}), 500

@app.route('/api/bots', methods=['GET'])
@handle_api_errors
def get_available_bots():
    """Отримати список доступних ботів"""
    bots = [
        'StockfishBot',
        'DynamicBot', 
        'RandomBot',
        'AggressiveBot',
        'FortifyBot',
        'EndgameBot',
        'CriticalBot',
        'TrapBot',
        'KingValueBot',
        'NeuralBot',
        'UtilityBot',
        'PieceMateBot'
    ]
    return jsonify(bots)

@app.route('/api/elo', methods=['GET'])
@handle_api_errors
def get_elo_ratings():
    """Отримати ELO рейтинги"""
    try:
        if not game_data['elo_manager']:
            game_data['elo_manager'] = ELOSyncManager()
        
        ratings = game_data['elo_manager'].get_all_ratings()
        return jsonify(ratings)
    except Exception as e:
        logger.error(f"Помилка завантаження ELO: {e}")
        return jsonify({})

@app.route('/api/heatmaps', methods=['GET'])
@handle_api_errors
def get_heatmaps():
    """Отримати теплові карти"""
    try:
        # Тут можна додати логіку для генерації теплових карт
        return jsonify({'message': 'Heatmaps endpoint - to be implemented'})
    except Exception as e:
        logger.error(f"Помилка завантаження теплових карт: {e}")
        return jsonify({'error': str(e)}), 500

@app.route('/api/game/analytics', methods=['GET'])
@handle_api_errors
def get_game_analytics():
    """Отримати аналітику поточної гри"""
    try:
        if not game_manager.current_board:
            return jsonify({'error': 'Немає активної гри'}), 400
        
        # Аналіз модулів
        white_modules = {}
        black_modules = {}
        
        for module in game_manager.game_modules['white']:
            white_modules[module] = white_modules.get(module, 0) + 1
        
        for module in game_manager.game_modules['black']:
            black_modules[module] = black_modules.get(module, 0) + 1
        
        # Конвертуємо в список для фронтенду
        white_modules_list = [{'name': k, 'count': v} for k, v in white_modules.items()]
        black_modules_list = [{'name': k, 'count': v} for k, v in black_modules.items()]
        
        return jsonify({
            'whiteModules': white_modules_list,
            'blackModules': black_modules_list,
            'totalMoves': len(game_manager.game_moves),
            'gameDuration': int((time.time() - game_manager.start_time) * 1000) if game_manager.start_time else 0,
            'currentPosition': game_manager.current_board.fen(),
            'isGameOver': game_manager.current_board.is_game_over(),
            'result': game_manager.current_board.result() if game_manager.current_board.is_game_over() else None
        })
    except Exception as e:
        logger.error(f"Помилка отримання аналітики: {e}")
        return jsonify({'error': str(e)}), 500

@app.route('/api/game/move/analyze', methods=['POST'])
@handle_api_errors
def analyze_move():
    """Аналіз конкретного ходу"""
    try:
        data = request.get_json() or {}
        move_san = data.get('move')
        fen = data.get('fen')
        
        if not move_san or not fen:
            return jsonify({'error': 'Необхідні параметри: move, fen'}), 400
        
        # Створюємо тимчасову дошку для аналізу
        temp_board = chess.Board(fen)
        
        # Перевіряємо чи хід легальний
        try:
            move = temp_board.parse_san(move_san)
        except:
            return jsonify({'error': 'Недійсний хід'}), 400
        
        # Аналізуємо хід
        analysis = {
            'move': move_san,
            'isLegal': temp_board.is_legal(move),
            'isCheck': False,
            'isCheckmate': False,
            'isStalemate': False,
            'isCapture': temp_board.is_capture(move),
            'isCastling': temp_board.is_castling(move),
            'isEnPassant': temp_board.is_en_passant(move),
            'isPromotion': temp_board.is_promotion(move)
        }
        
        # Виконуємо хід для аналізу
        temp_board.push(move)
        analysis.update({
            'isCheck': temp_board.is_check(),
            'isCheckmate': temp_board.is_checkmate(),
            'isStalemate': temp_board.is_stalemate(),
            'isGameOver': temp_board.is_game_over(),
            'result': temp_board.result() if temp_board.is_game_over() else None
        })
        
        return jsonify(analysis)
        
    except Exception as e:
        logger.error(f"Помилка аналізу ходу: {e}")
        return jsonify({'error': str(e)}), 500

@app.route('/api/game/position/evaluate', methods=['POST'])
@handle_api_errors
def evaluate_position():
    """Оцінка позиції"""
    try:
        data = request.get_json() or {}
        fen = data.get('fen')
        
        if not fen:
            return jsonify({'error': 'Необхідний параметр: fen'}), 400
        
        board = chess.Board(fen)
        
        # Базова оцінка позиції
        evaluation = {
            'fen': fen,
            'turn': 'white' if board.turn == chess.WHITE else 'black',
            'isCheck': board.is_check(),
            'isCheckmate': board.is_checkmate(),
            'isStalemate': board.is_stalemate(),
            'isGameOver': board.is_game_over(),
            'result': board.result() if board.is_game_over() else None,
            'legalMoves': len(list(board.legal_moves)),
            'materialBalance': calculate_material_balance(board),
            'kingSafety': evaluate_king_safety(board),
            'centerControl': evaluate_center_control(board),
            'mobility': evaluate_mobility(board)
        }
        
        return jsonify(evaluation)
        
    except Exception as e:
        logger.error(f"Помилка оцінки позиції: {e}")
        return jsonify({'error': str(e)}), 500

def calculate_material_balance(board):
    """Розрахунок матеріального балансу"""
    piece_values = {
        chess.PAWN: 1,
        chess.KNIGHT: 3,
        chess.BISHOP: 3,
        chess.ROOK: 5,
        chess.QUEEN: 9,
        chess.KING: 0
    }
    
    white_material = 0
    black_material = 0
    
    for square in chess.SQUARES:
        piece = board.piece_at(square)
        if piece:
            value = piece_values[piece.piece_type]
            if piece.color == chess.WHITE:
                white_material += value
            else:
                black_material += value
    
    return white_material - black_material

def evaluate_king_safety(board):
    """Оцінка безпеки короля"""
    white_king_safety = 0
    black_king_safety = 0
    
    # Простий алгоритм оцінки безпеки короля
    for color in [chess.WHITE, chess.BLACK]:
        king_square = board.king(color)
        if king_square is not None:
            # Перевіряємо кількість атак на короля
            attacks = len(board.attackers(not color, king_square))
            if color == chess.WHITE:
                white_king_safety = max(0, 10 - attacks * 2)
            else:
                black_king_safety = max(0, 10 - attacks * 2)
    
    return {
        'white': white_king_safety,
        'black': black_king_safety
    }

def evaluate_center_control(board):
    """Оцінка контролю центру"""
    center_squares = [chess.D4, chess.D5, chess.E4, chess.E5]
    
    white_control = 0
    black_control = 0
    
    for square in center_squares:
        white_attackers = len(board.attackers(chess.WHITE, square))
        black_attackers = len(board.attackers(chess.BLACK, square))
        
        if white_attackers > black_attackers:
            white_control += 1
        elif black_attackers > white_attackers:
            black_control += 1
    
    return {
        'white': white_control,
        'black': black_control
    }

def evaluate_mobility(board):
    """Оцінка мобільності фігур"""
    white_moves = 0
    black_moves = 0
    
    for move in board.legal_moves:
        if board.turn == chess.WHITE:
            white_moves += 1
        else:
            black_moves += 1
    
    return {
        'white': white_moves,
        'black': black_moves
    }

# Статичні файли
@app.route('/static/<path:filename>')
@handle_api_errors
def static_files(filename):
    """Обслуговування статичних файлів"""
    try:
        return send_from_directory('static', filename)
    except FileNotFoundError:
        logger.warning(f"Статичний файл не знайдено: {filename}")
        return jsonify({'error': 'Файл не знайдено'}), 404

def signal_handler(signum, frame):
    """Обробник сигналів для graceful shutdown"""
    logger.info(f"Отримано сигнал {signum}, закриваємо сервер...")
    server_shutdown.set()
    
    # Логуємо фінальну статистику
    log_connection_stats()
    
    # Даємо час на завершення активних з'єднань
    logger.info("Очікуємо завершення активних з'єднань...")
    for i in range(10):  # Максимум 10 секунд
        if connection_stats['active_connections'] == 0:
            break
        time.sleep(1)
        logger.info(f"Активних з'єднань: {connection_stats['active_connections']}")
    
    logger.info("Сервер готовий до закриття")

def _detect_local_ip() -> Optional[str]:
    """Attempt to detect a non-loopback local IPv4 address for logging purposes."""
    try:
        candidates = {
            addr[4][0]
            for addr in socket.getaddrinfo(socket.gethostname(), None, family=socket.AF_INET)
        }
        for ip in sorted(candidates):
            if not ip.startswith("127."):
                return ip
    except Exception:
        pass
    try:
        # Fallback technique that infers the preferred outbound interface locally
        with socket.socket(socket.AF_INET, socket.SOCK_DGRAM) as s:
            s.connect(("8.8.8.8", 80))
            return s.getsockname()[0]
    except Exception:
        return None


def run_server(host='0.0.0.0', port=5000, debug=False):
    """Запуск сервера з покращеною обробкою помилок"""
    logger.info(f"Запуск веб-сервера на {host}:{port}")
    if host in ("0.0.0.0", "::"):
        logger.info(f"Відкрийте http://127.0.0.1:{port} у браузері")
        local_ip = _detect_local_ip()
        if local_ip:
            logger.info(f"Або у локальній мережі: http://{local_ip}:{port}")
    else:
        logger.info(f"Відкрийте http://{host}:{port} у браузері")
    
    # Встановлюємо обробники сигналів
    signal.signal(signal.SIGINT, signal_handler)
    signal.signal(signal.SIGTERM, signal_handler)
    
    # Запускаємо фонове логування статистики
    global stats_thread
    stats_thread.start()
    logger.info("Запущено моніторинг статистики з'єднань")
    
    # Встановлюємо шлях до Stockfish
    if not os.environ.get("STOCKFISH_PATH"):
        stockfish_path = "/workspace/bin/stockfish-bin"
        if os.path.exists(stockfish_path):
            os.environ["STOCKFISH_PATH"] = stockfish_path
    
<<<<<<< HEAD
    app.run(host=host, port=port, debug=debug, threaded=True, request_handler=QuietWSGIRequestHandler)
=======
    try:
        # Налаштування для покращеної стабільності
        app.config['SEND_FILE_MAX_AGE_DEFAULT'] = 0
        app.config['MAX_CONTENT_LENGTH'] = 16 * 1024 * 1024  # 16MB max file size
        
        # Запуск сервера з покращеними налаштуваннями
        app.run(
            host=host, 
            port=port, 
            debug=debug, 
            threaded=True,
            use_reloader=False,  # Відключаємо reloader для стабільності
            request_handler=None,  # Використовуємо стандартний обробник
            passthrough_errors=False  # Обробляємо всі помилки
        )
    except (OSError, socket.error) as e:
        if e.errno == 48:  # Address already in use
            logger.error(f"Порт {port} вже використовується. Спробуйте інший порт.")
        else:
            logger.error(f"Помилка запуску сервера: {e}")
        raise
    except KeyboardInterrupt:
        logger.info("Сервер зупинено користувачем")
    except Exception as e:
        logger.error(f"Неочікувана помилка сервера: {e}", exc_info=True)
        raise
    finally:
        logger.info("Сервер закрито")
>>>>>>> 0d456d33

if __name__ == '__main__':
    import argparse
    
    parser = argparse.ArgumentParser(description='Chess AI Web Server')
    parser.add_argument('--host', default='0.0.0.0', help='Host to bind to')
    parser.add_argument('--port', type=int, default=5000, help='Port to bind to')
    parser.add_argument('--debug', action='store_true', help='Enable debug mode')
    parser.add_argument('--timeout', type=int, default=30, help='Request timeout in seconds')
    
    args = parser.parse_args()
    
    # Встановлюємо таймаут для запитів
    socket.setdefaulttimeout(args.timeout)
    
    try:
        run_server(host=args.host, port=args.port, debug=args.debug)
    except KeyboardInterrupt:
        logger.info("Сервер зупинено користувачем")
    except Exception as e:
        logger.error(f"Критична помилка сервера: {e}", exc_info=True)
        sys.exit(1)<|MERGE_RESOLUTION|>--- conflicted
+++ resolved
@@ -10,10 +10,7 @@
 import time
 import logging
 import threading
-<<<<<<< HEAD
-=======
 import signal
->>>>>>> 0d456d33
 import socket
 from pathlib import Path
 from typing import Dict, List, Optional, Any
@@ -54,27 +51,6 @@
 app = Flask(__name__)
 CORS(app)
 
-<<<<<<< HEAD
-
-class QuietWSGIRequestHandler(WSGIRequestHandler):
-    """WSGI request handler that silences common client disconnect errors.
-
-    Suppresses noisy tracebacks such as BrokenPipeError, ConnectionResetError,
-    and platform-specific OSError codes when the client closes the connection
-    early (e.g., browser preconnects, health checks, or port scans).
-    """
-
-    def handle(self):  # type: ignore[override]
-        try:
-            super().handle()
-        except (BrokenPipeError, ConnectionResetError, OSError) as error:  # pragma: no cover
-            error_number = getattr(error, "errno", None)
-            # Common errno values: 32 (EPIPE), 104 (ECONNRESET), 57 (ENOTCONN on macOS)
-            if isinstance(error, (BrokenPipeError, ConnectionResetError)) or error_number in {32, 57, 104}:
-                logger.debug(f"Ignored client disconnect: {error}")
-                return
-            raise
-=======
 # Налаштування для обробки помилок
 app.config['JSONIFY_PRETTYPRINT_REGULAR'] = True
 app.config['JSON_SORT_KEYS'] = False
@@ -107,7 +83,6 @@
             log_connection_stats()
 
 stats_thread = threading.Thread(target=stats_logger, daemon=True)
->>>>>>> 0d456d33
 
 # Глобальні змінні
 game_data = {
@@ -880,9 +855,6 @@
         if os.path.exists(stockfish_path):
             os.environ["STOCKFISH_PATH"] = stockfish_path
     
-<<<<<<< HEAD
-    app.run(host=host, port=port, debug=debug, threaded=True, request_handler=QuietWSGIRequestHandler)
-=======
     try:
         # Налаштування для покращеної стабільності
         app.config['SEND_FILE_MAX_AGE_DEFAULT'] = 0
@@ -911,7 +883,6 @@
         raise
     finally:
         logger.info("Сервер закрито")
->>>>>>> 0d456d33
 
 if __name__ == '__main__':
     import argparse
