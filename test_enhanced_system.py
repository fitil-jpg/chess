--- conflicted
+++ resolved
@@ -1,15 +1,10 @@
 #!/usr/bin/env python3
 """
-<<<<<<< HEAD
-Test script for enhanced pattern detection and DynamicBot system.
-=======
 Test script for the Enhanced Chess Pattern System
->>>>>>> 41f6fce7
 """
 
 import sys
 import os
-<<<<<<< HEAD
 sys.path.append(os.path.dirname(os.path.abspath(__file__)))
 
 import chess
@@ -17,7 +12,6 @@
 from chess_ai.enhanced_pattern_detector import EnhancedPatternDetector
 from chess_ai.enhanced_dynamic_bot import EnhancedDynamicBot
 from chess_ai.pattern_manager import PatternManager
-=======
 from pathlib import Path
 import chess
 import logging
@@ -25,109 +19,11 @@
 # Add the workspace to Python path
 workspace_root = Path(__file__).parent
 sys.path.insert(0, str(workspace_root))
->>>>>>> 41f6fce7
 
 # Set up logging
 logging.basicConfig(level=logging.INFO)
 logger = logging.getLogger(__name__)
 
-<<<<<<< HEAD
-def test_pattern_detection():
-    """Test enhanced pattern detection"""
-    print("Testing Enhanced Pattern Detection...")
-    
-    detector = EnhancedPatternDetector()
-    manager = PatternManager()
-    
-    # Create a test position with a fork
-    board = chess.Board("rnbqkb1r/pppp1ppp/5n2/4p3/4P3/8/PPPP1PPP/RNBQKBNR w KQkq - 2 3")
-    move = chess.Move.from_uci("f6e4")  # Knight fork
-    
-    # Detect patterns
-    patterns = detector.detect_patterns(
-        board, move, 
-        {"total": 0}, 
-        {"total": 300}
-    )
-    
-    print(f"Detected {len(patterns)} patterns")
-    for pattern in patterns:
-        print(f"  - {pattern.pattern_types}: {pattern.description}")
-        
-    return len(patterns) > 0
-
-def test_enhanced_dynamic_bot():
-    """Test Enhanced DynamicBot"""
-    print("\nTesting Enhanced DynamicBot...")
-    
-    bot = EnhancedDynamicBot(chess.BLACK)
-    
-    # Test position
-    board = chess.Board()
-    
-    # Get move
-    move, confidence = bot.choose_move(board)
-    
-    print(f"Bot chose move: {move}")
-    print(f"Confidence: {confidence:.3f}")
-    print(f"Reason: {bot.get_last_reason()}")
-    print(f"Features: {bot.get_last_features()}")
-    
-    return move is not None
-
-def test_pattern_manager():
-    """Test pattern management system"""
-    print("\nTesting Pattern Manager...")
-    
-    manager = PatternManager()
-    
-    # Create a test pattern
-    pattern_id = manager.create_custom_pattern(
-        fen="rnbqkbnr/pppppppp/8/8/8/8/PPPPPPPP/RNBQKBNR w KQkq - 0 1",
-        move="e4",
-        pattern_types=["opening_trick"],
-        description="Test opening move",
-        evaluation={"before": {"total": 0}, "after": {"total": 20}, "change": 20}
-    )
-    
-    print(f"Created pattern with ID: {pattern_id}")
-    
-    # Get statistics
-    stats = manager.get_pattern_statistics()
-    print(f"Pattern statistics: {stats}")
-    
-    return pattern_id is not None
-
-def main():
-    """Run all tests"""
-    print("Enhanced Chess System Test")
-    print("=" * 40)
-    
-    tests = [
-        ("Pattern Detection", test_pattern_detection),
-        ("Enhanced DynamicBot", test_enhanced_dynamic_bot),
-        ("Pattern Manager", test_pattern_manager)
-    ]
-    
-    results = []
-    for test_name, test_func in tests:
-        try:
-            result = test_func()
-            results.append((test_name, result))
-            print(f"✅ {test_name}: {'PASSED' if result else 'FAILED'}")
-        except Exception as e:
-            results.append((test_name, False))
-            print(f"❌ {test_name}: FAILED - {e}")
-    
-    print("\n" + "=" * 40)
-    print("Test Summary:")
-    passed = sum(1 for _, result in results if result)
-    total = len(results)
-    print(f"Passed: {passed}/{total}")
-    
-    if passed == total:
-        print("🎉 All tests passed!")
-=======
 def test_pattern_manager():
     """Test the PatternManager functionality"""
     logger.info("Testing PatternManager...")
@@ -388,7 +284,6 @@
     if passed == total:
         logger.info("🎉 All tests passed! The enhanced system is working correctly.")
         return 0
->>>>>>> 41f6fce7
     else:
         print("⚠️  Some tests failed")
 
