--- conflicted
+++ resolved
@@ -11,21 +11,6 @@
 import os
 import sys
 from pathlib import Path
-<<<<<<< HEAD
-
-try:
-    import matplotlib
-    import matplotlib.pyplot as plt
-except ImportError:
-    matplotlib = None
-    plt = None
-
-try:
-    import numpy as np
-except ImportError:
-    np = None
-=======
->>>>>>> d819c926
 
 try:
     import matplotlib
@@ -53,23 +38,8 @@
 
     return heatmaps
 
-<<<<<<< HEAD
-def create_interactive_heatmap(heatmaps, save_path=None):
-    """Create an interactive heatmap viewer.
-
-    Parameters
-    ----------
-    heatmaps : dict
-        Mapping of piece names to 8x8 heatmap data.
-    save_path : pathlib.Path or str or None
-        When provided, the figure is written to this path instead of
-        blocking with ``plt.show()``. The parent directory is created
-        automatically.
-    """
-=======
 def create_interactive_heatmap(heatmaps):
     """Create and return a figure with individual piece heatmaps."""
->>>>>>> d819c926
     # Chess board coordinates
     files = ['a', 'b', 'c', 'd', 'e', 'f', 'g', 'h']
     ranks = ['8', '7', '6', '5', '4', '3', '2', '1']
@@ -130,27 +100,12 @@
     for idx in range(len(piece_types), len(axes_flat)):
         axes_flat[idx].set_visible(False)
     
-<<<<<<< HEAD
-    plt.tight_layout()
-
-    if save_path:
-        save_path = Path(save_path)
-        save_path.parent.mkdir(parents=True, exist_ok=True)
-        fig.savefig(save_path, bbox_inches="tight")
-        plt.close(fig)
-    else:
-        plt.show()
-
-def create_combined_heatmap(heatmaps, save_path=None):
-    """Create a combined heatmap showing all pieces."""
-=======
     fig.tight_layout()
 
     return fig
 
 def create_combined_heatmap(heatmaps):
     """Create and return a figure for the combined heatmap showing all pieces."""
->>>>>>> d819c926
     # Sum all heatmaps
     combined_data = None
     
@@ -207,69 +162,6 @@
                        color="white" if value > combined_data.max()/2 else "black",
                        fontweight='bold')
     
-<<<<<<< HEAD
-    plt.tight_layout()
-
-    if save_path:
-        save_path = Path(save_path)
-        save_path.parent.mkdir(parents=True, exist_ok=True)
-        fig.savefig(save_path, bbox_inches="tight")
-        plt.close(fig)
-    else:
-        plt.show()
-
-
-def _detect_headless_environment():
-    """Return True when no interactive GUI backend is available."""
-    if matplotlib is None:
-        return True
-    backend = matplotlib.get_backend().lower()
-    if "agg" in backend or backend.startswith("module://matplotlib_inline"):
-        return True
-
-    # On Unix-like systems, DISPLAY must be set for most GUI backends.
-    if sys.platform.startswith("linux") and not os.environ.get("DISPLAY"):
-        return True
-
-    # macOS can show windows without DISPLAY, but headless runs often set
-    # QT_API to offscreen or reuse Agg; rely on backend detection above.
-    return False
-
-def parse_args(argv):
-    parser = argparse.ArgumentParser(
-        description="Visualize chess heatmaps interactively or save them to files.")
-    parser.add_argument(
-        "--heatmap-dir",
-        type=Path,
-        default=Path.cwd(),
-        help="Directory containing heatmap_*.json files (default: current working directory).",
-    )
-    parser.add_argument(
-        "--output-dir",
-        type=Path,
-        default=Path("output/heatmap_viewer"),
-        help="Where to write PNG files when saving (default: output/heatmap_viewer).",
-    )
-    parser.add_argument(
-        "--save-only",
-        action="store_true",
-        help="Skip opening GUI windows and just save the figures as PNG files.",
-    )
-    parser.add_argument(
-        "--force-gui",
-        action="store_true",
-        help="Force GUI display even if the environment looks headless.",
-    )
-    return parser.parse_args(argv)
-
-
-def main(argv=None):
-    """Main function to create interactive heatmap visualizations."""
-    args = parse_args(argv or sys.argv[1:])
-
-    print("Loading heatmap data...")
-    heatmaps = load_heatmap_data(args.heatmap_dir)
-=======
     fig.tight_layout()
 
     return fig
@@ -321,49 +213,11 @@
     except FileNotFoundError as exc:
         print(str(exc))
         return
->>>>>>> d819c926
 
     if not heatmaps:
         print("No heatmap data found")
         return
 
-<<<<<<< HEAD
-    if matplotlib is None or plt is None:
-        print("matplotlib is required for heatmap visualization. Install it with 'pip install matplotlib'.")
-        return
-
-    if np is None:
-        print("NumPy is required for heatmap visualization. Install it with 'pip install numpy'.")
-        return
-
-    print(f"Found {len(heatmaps)} heatmap files: {list(heatmaps.keys())}")
-
-    headless = _detect_headless_environment()
-    if headless and not args.force_gui:
-        print(
-            "Detected headless environment or non-interactive backend. "
-            "Automatically enabling --save-only mode.")
-        args.save_only = True
-
-    if args.save_only:
-        individual_path = args.output_dir / "individual_pieces.png"
-        combined_path = args.output_dir / "combined_heatmap.png"
-
-        print(f"\n1. Saving individual piece heatmaps to {individual_path}")
-        create_interactive_heatmap(heatmaps, save_path=individual_path)
-
-        print(f"\n2. Saving combined heatmap to {combined_path}")
-        create_combined_heatmap(heatmaps, save_path=combined_path)
-
-        print("\nHeatmap images saved. Open the PNG files to inspect the visualizations.")
-    else:
-        print("\n1. Showing individual piece heatmaps...")
-        create_interactive_heatmap(heatmaps)
-
-        print("\n2. Showing combined heatmap...")
-        create_combined_heatmap(heatmaps)
-
-=======
     print(f"Found {len(heatmaps)} heatmap files: {sorted(heatmaps.keys())}")
 
     interactive_available = backend_supports_interactive()
@@ -411,7 +265,6 @@
     else:  # mode == "show"
         print("\nDisplaying heatmaps in interactive windows...")
         plt.show()
->>>>>>> d819c926
         print("\nHeatmap visualization completed!")
 
 if __name__ == "__main__":
