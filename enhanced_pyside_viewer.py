#!/usr/bin/env python3
"""
Enhanced PySide Viewer with Pattern Management and Display
Integrates pattern detection, filtering, and management during gameplay.
"""

from utils.usage_logger import record_usage
record_usage(__file__)

import sys
import chess
import logging
import time
from typing import List, Dict, Optional, Any
from pathlib import Path
from PySide6.QtWidgets import (
    QApplication, QWidget, QGridLayout, QVBoxLayout, QHBoxLayout,
    QFrame, QPushButton, QLabel, QMessageBox, QSizePolicy,
    QListWidget, QScrollArea, QTabWidget, QSpinBox, QComboBox,
    QTextEdit, QMainWindow, QCheckBox, QGroupBox, QSplitter,
    QListWidgetItem, QProgressBar, QSlider
)
from PySide6.QtCore import QTimer, Qt, QSettings, Signal, QThread
from PySide6.QtGui import QPainter, QColor, QFont, QPen

from chess_ai.bot_agent import make_agent
from chess_ai.pattern_detector import PatternDetector, ChessPattern, PatternType
from chess_ai.pattern_manager import PatternManager
from chess_ai.pattern_filter import PatternFilter
from ui.cell import Cell
from ui.drawer_manager import DrawerManager
from evaluation import evaluate

# Set up logging
logging.basicConfig(
    level=logging.INFO,
    format='%(asctime)s - %(name)s - %(levelname)s - %(message)s'
)
logger = logging.getLogger(__name__)

# Set Stockfish path if available
import os
if not os.environ.get("STOCKFISH_PATH"):
    stockfish_path = "/workspace/bin/stockfish-bin"
    if os.path.exists(stockfish_path):
        os.environ["STOCKFISH_PATH"] = stockfish_path

# Bot configuration
WHITE_AGENT = "StockfishBot"
BLACK_AGENT = "DynamicBot"


class PatternDetectionWorker(QThread):
    """Worker thread for pattern detection during games"""
    patternDetected = Signal(object)  # ChessPattern
    patternFiltered = Signal(object)  # Filtered pattern data
    
    def __init__(self, board, move, evaluation_before, evaluation_after, bot_analysis=None):
        super().__init__()
        self.board = board
        self.move = move
        self.evaluation_before = evaluation_before
        self.evaluation_after = evaluation_after
        self.bot_analysis = bot_analysis or {}
        self.pattern_detector = PatternDetector()
        self.pattern_filter = PatternFilter()
    
    def run(self):
        """Detect patterns and apply filtering"""
        try:
            # Detect patterns
            patterns = self.pattern_detector.detect_patterns(
                self.board,
                self.move,
                self.evaluation_before,
                self.evaluation_after,
                self.bot_analysis
            )
            
            for pattern in patterns:
                if self.isInterruptionRequested():
                    return
                # Emit the pattern
                self.patternDetected.emit(pattern)
                
                # Apply filtering and emit filtered data
                filter_result = self.pattern_filter.analyze_pattern_relevance(
                    self.board,
                    self.move,
                    pattern.pattern_types
                )
                
                # Check for exchange patterns
                exchange_info = self.pattern_filter.detect_exchange_pattern(self.board, self.move)
                if exchange_info:
                    filter_result["exchange_info"] = exchange_info
                
                if self.isInterruptionRequested():
                    return
                self.patternFiltered.emit({
                    "pattern": pattern,
                    "filter_result": filter_result
                })
                
        except Exception as e:
            logger.error(f"Pattern detection failed: {e}")


class PatternDisplayWidget(QWidget):
    """Widget for displaying detected patterns during gameplay"""
    
    def __init__(self, parent=None):
        super().__init__(parent)
        self.patterns = []
        self.current_pattern = None
        self.init_ui()
    
    def init_ui(self):
        layout = QVBoxLayout(self)
        
        # Pattern list
        self.pattern_list = QListWidget()
        self.pattern_list.itemClicked.connect(self.on_pattern_selected)
        layout.addWidget(QLabel("Detected Patterns:"))
        layout.addWidget(self.pattern_list)
        
        # Pattern details
        self.pattern_details = QTextEdit()
        self.pattern_details.setMaximumHeight(200)
        self.pattern_details.setReadOnly(True)
        layout.addWidget(QLabel("Pattern Details:"))
        layout.addWidget(self.pattern_details)
        
        # Filter controls
        filter_group = QGroupBox("Pattern Filter")
        filter_layout = QVBoxLayout(filter_group)
        
        self.show_filtered_checkbox = QCheckBox("Show Filtered View")
        self.show_filtered_checkbox.setChecked(True)
        self.show_filtered_checkbox.toggled.connect(self.on_filter_toggled)
        filter_layout.addWidget(self.show_filtered_checkbox)
        
        self.complexity_slider = QSlider(Qt.Horizontal)
        self.complexity_slider.setRange(0, 2)
        self.complexity_slider.setValue(1)
        self.complexity_slider.valueChanged.connect(self.on_complexity_changed)
        filter_layout.addWidget(QLabel("Complexity Filter:"))
        filter_layout.addWidget(self.complexity_slider)
        
        layout.addWidget(filter_group)
    
    def add_pattern(self, pattern: ChessPattern, filter_result: Dict[str, Any]):
        """Add a detected pattern to the display"""
        self.patterns.append({
            "pattern": pattern,
            "filter_result": filter_result,
            "timestamp": time.time()
        })
        
        # Add to list
        item_text = f"{pattern.move} - {', '.join(pattern.pattern_types[:2])}"
        if len(pattern.pattern_types) > 2:
            item_text += f" (+{len(pattern.pattern_types)-2} more)"
        
        item = QListWidgetItem(item_text)
        item.setData(Qt.UserRole, len(self.patterns) - 1)
        self.pattern_list.addItem(item)
        
        # Auto-select if this is the first pattern
        if len(self.patterns) == 1:
            self.pattern_list.setCurrentItem(item)
            self.on_pattern_selected(item)
    
    def on_pattern_selected(self, item: QListWidgetItem):
        """Handle pattern selection"""
        pattern_index = item.data(Qt.UserRole)
        if 0 <= pattern_index < len(self.patterns):
            pattern_data = self.patterns[pattern_index]
            self.current_pattern = pattern_data
            self.update_pattern_details()
    
    def update_pattern_details(self):
        """Update the pattern details display"""
        if not self.current_pattern:
            return
        
        pattern = self.current_pattern["pattern"]
        filter_result = self.current_pattern["filter_result"]
        
        details = f"Move: {pattern.move}\n"
        details += f"Types: {', '.join(pattern.pattern_types)}\n"
        details += f"Description: {pattern.description}\n"
        details += f"Evaluation Change: {pattern.evaluation.get('change', 0):.1f}\n\n"
        
        # Add filtering information
        relevant_count = len(filter_result.get("relevant_pieces", set()))
        irrelevant_count = len(filter_result.get("irrelevant_pieces", set()))
        details += f"Relevant Pieces: {relevant_count}\n"
        details += f"Irrelevant Pieces: {irrelevant_count}\n"
        details += f"Relevance Score: {filter_result.get('relevance_score', 0):.2f}\n\n"
        
        # Add exchange information if available
        if "exchange_info" in filter_result:
            exchange = filter_result["exchange_info"]
            details += f"Exchange Pattern Detected:\n"
            details += f"  Value: {exchange.get('exchange_value', 0)}\n"
            details += f"  Forced: {exchange.get('is_forced', False)}\n\n"
        
        # Add pattern analysis details
        pattern_analysis = filter_result.get("pattern_analysis", {})
        for pattern_type, analysis in pattern_analysis.items():
            details += f"{pattern_type.upper()} Analysis:\n"
            for key, value in analysis.items():
                if key != "relevant_squares":
                    details += f"  {key}: {value}\n"
            details += "\n"
        
        self.pattern_details.setPlainText(details)
    
    def on_filter_toggled(self, checked: bool):
        """Handle filter toggle"""
        # This would be connected to the main board display
        pass
    
    def on_complexity_changed(self, value: int):
        """Handle complexity filter change"""
        complexity_levels = ["simple", "moderate", "complex"]
        # This would filter the displayed patterns
        pass
    
    def clear_patterns(self):
        """Clear all patterns"""
        self.patterns.clear()
        self.current_pattern = None
        self.pattern_list.clear()
        self.pattern_details.clear()


class EnhancedChessViewer(QMainWindow):
    """Enhanced chess viewer with pattern management and display"""
    
    def __init__(self):
        super().__init__()
        self.setWindowTitle("Enhanced Chess Viewer — Pattern Management")
        self.resize(1400, 900)
        
        # Initialize components
        self.board = chess.Board()
        self.piece_objects = {}
        self.pattern_manager = PatternManager()
        self.pattern_filter = PatternFilter()
        self.drawer_manager = DrawerManager()
        # Track background workers to ensure clean shutdown
<<<<<<< HEAD
        self._workers: list[PatternDetectionWorker] = []
=======
        self._workers: List[QThread] = []
>>>>>>> bc30e1b1
        
        # Game state
        self.auto_running = False
        self.move_in_progress = False
        self.detected_patterns = []
        
        # Initialize agents
        self._init_agents()
        
        # Initialize UI
        self._init_ui()
        
        # Initialize board
        self._init_board()
    
    def _init_agents(self):
        """Initialize chess agents"""
        try:
            self.white_agent = make_agent(WHITE_AGENT, chess.WHITE)
            self.black_agent = make_agent(BLACK_AGENT, chess.BLACK)
        except Exception as exc:
            logger.error(f"Failed to initialize agents: {exc}")
            self._show_error("AI Agent Initialization Failed", str(exc))
    
    def _init_ui(self):
        """Initialize user interface"""
        central_widget = QWidget()
        self.setCentralWidget(central_widget)
        
        # Main layout
        main_layout = QHBoxLayout(central_widget)
        
        # Left panel - chess board
        left_panel = self._create_board_panel()
        main_layout.addWidget(left_panel, 2)
        
        # Right panel - controls and patterns
        right_panel = self._create_control_panel()
        main_layout.addWidget(right_panel, 1)
    
    def _create_board_panel(self) -> QWidget:
        """Create the chess board panel"""
        panel = QWidget()
        layout = QVBoxLayout(panel)
        
        # Board frame
        self.board_frame = QFrame()
        self.board_frame.setFixedSize(560, 560)
        self.board_frame.setStyleSheet("border: 2px solid #333;")
        
        self.grid = QGridLayout(self.board_frame)
        self.grid.setContentsMargins(0, 0, 0, 0)
        self.grid.setSpacing(0)
        self.cell_grid = [[None for _ in range(8)] for _ in range(8)]
        
        layout.addWidget(self.board_frame, alignment=Qt.AlignCenter)
        
        # Game controls
        controls_layout = QHBoxLayout()
        
        self.btn_start = QPushButton("▶ Start")
        self.btn_pause = QPushButton("⏸ Pause")
        self.btn_stop = QPushButton("⏹ Stop")
        self.btn_reset = QPushButton("🔄 Reset")
        self.btn_new_game = QPushButton("🆕 New Game")
        
        self.btn_start.clicked.connect(self.start_auto)
        self.btn_pause.clicked.connect(self.pause_auto)
        self.btn_stop.clicked.connect(self.stop_auto)
        self.btn_reset.clicked.connect(self.reset_game)
        self.btn_new_game.clicked.connect(self.new_game)
        
        controls_layout.addWidget(self.btn_start)
        controls_layout.addWidget(self.btn_pause)
        controls_layout.addWidget(self.btn_stop)
        controls_layout.addWidget(self.btn_reset)
        controls_layout.addWidget(self.btn_new_game)
        
        layout.addLayout(controls_layout)
        
        # Game status
        self.status_label = QLabel("Ready to play")
        layout.addWidget(self.status_label)
        
        return panel
    
    def _create_control_panel(self) -> QWidget:
        """Create the control panel with tabs"""
        panel = QWidget()
        layout = QVBoxLayout(panel)
        
        # Tab widget
        tab_widget = QTabWidget()
        
        # Pattern display tab
        self.pattern_display = PatternDisplayWidget()
        tab_widget.addTab(self.pattern_display, "🎯 Patterns")
        
        # Pattern management tab
        pattern_mgmt_tab = self._create_pattern_management_tab()
        tab_widget.addTab(pattern_mgmt_tab, "📚 Pattern Library")
        
        # Settings tab
        settings_tab = self._create_settings_tab()
        tab_widget.addTab(settings_tab, "⚙️ Settings")
        
        layout.addWidget(tab_widget)
        
        return panel
    
    def _create_pattern_management_tab(self) -> QWidget:
        """Create pattern management tab"""
        widget = QWidget()
        layout = QVBoxLayout(widget)
        
        # Search controls
        search_group = QGroupBox("Search Patterns")
        search_layout = QVBoxLayout(search_group)
        
        # Pattern type filter
        type_layout = QHBoxLayout()
        type_layout.addWidget(QLabel("Types:"))
        self.type_combo = QComboBox()
        self.type_combo.addItems(["All", "Fork", "Pin", "Tactical", "Hanging", "Sacrifice"])
        type_layout.addWidget(self.type_combo)
        search_layout.addLayout(type_layout)
        
        # Piece type filter
        piece_layout = QHBoxLayout()
        piece_layout.addWidget(QLabel("Piece:"))
        self.piece_combo = QComboBox()
        self.piece_combo.addItems(["All", "Pawn", "Knight", "Bishop", "Rook", "Queen", "King"])
        piece_layout.addWidget(self.piece_combo)
        search_layout.addLayout(piece_layout)
        
        # Search button
        self.search_btn = QPushButton("🔍 Search")
        self.search_btn.clicked.connect(self.search_patterns)
        search_layout.addWidget(self.search_btn)
        
        layout.addWidget(search_group)
        
        # Pattern list
        self.pattern_library_list = QListWidget()
        self.pattern_library_list.itemClicked.connect(self.on_library_pattern_selected)
        layout.addWidget(QLabel("Pattern Library:"))
        layout.addWidget(self.pattern_library_list)
        
        # Pattern actions
        actions_layout = QHBoxLayout()
        
        self.btn_add_pattern = QPushButton("➕ Add Pattern")
        self.btn_edit_pattern = QPushButton("✏️ Edit")
        self.btn_delete_pattern = QPushButton("🗑️ Delete")
        self.btn_export_patterns = QPushButton("📤 Export")
        
        self.btn_add_pattern.clicked.connect(self.add_custom_pattern)
        self.btn_edit_pattern.clicked.connect(self.edit_pattern)
        self.btn_delete_pattern.clicked.connect(self.delete_pattern)
        self.btn_export_patterns.clicked.connect(self.export_patterns)
        
        actions_layout.addWidget(self.btn_add_pattern)
        actions_layout.addWidget(self.btn_edit_pattern)
        actions_layout.addWidget(self.btn_delete_pattern)
        actions_layout.addWidget(self.btn_export_patterns)
        
        layout.addLayout(actions_layout)
        
        return widget
    
    def _create_settings_tab(self) -> QWidget:
        """Create settings tab"""
        widget = QWidget()
        layout = QVBoxLayout(widget)
        
        # Bot settings
        bot_group = QGroupBox("Bot Configuration")
        bot_layout = QVBoxLayout(bot_group)
        
        # White agent
        white_layout = QHBoxLayout()
        white_layout.addWidget(QLabel("White:"))
        self.white_agent_combo = QComboBox()
        self.white_agent_combo.addItems(["StockfishBot", "DynamicBot", "RandomBot", "AggressiveBot"])
        self.white_agent_combo.setCurrentText(WHITE_AGENT)
        white_layout.addWidget(self.white_agent_combo)
        bot_layout.addLayout(white_layout)
        
        # Black agent
        black_layout = QHBoxLayout()
        black_layout.addWidget(QLabel("Black:"))
        self.black_agent_combo = QComboBox()
        self.black_agent_combo.addItems(["StockfishBot", "DynamicBot", "RandomBot", "AggressiveBot"])
        self.black_agent_combo.setCurrentText(BLACK_AGENT)
        black_layout.addWidget(self.black_agent_combo)
        bot_layout.addLayout(black_layout)
        
        layout.addWidget(bot_group)
        
        # Pattern detection settings
        pattern_group = QGroupBox("Pattern Detection")
        pattern_layout = QVBoxLayout(pattern_group)
        
        self.auto_detect_checkbox = QCheckBox("Auto-detect patterns during play")
        self.auto_detect_checkbox.setChecked(True)
        pattern_layout.addWidget(self.auto_detect_checkbox)
        
        self.filter_pieces_checkbox = QCheckBox("Filter irrelevant pieces")
        self.filter_pieces_checkbox.setChecked(True)
        pattern_layout.addWidget(self.filter_pieces_checkbox)
        
        layout.addWidget(pattern_group)
        
        # Timing settings
        timing_group = QGroupBox("Timing")
        timing_layout = QVBoxLayout(timing_group)
        
        timing_layout.addWidget(QLabel("Move Delay (ms):"))
        self.move_delay_spinbox = QSpinBox()
        self.move_delay_spinbox.setRange(100, 5000)
        self.move_delay_spinbox.setValue(1000)
        timing_layout.addWidget(self.move_delay_spinbox)
        
        layout.addWidget(timing_group)
        
        return widget
    
    def _init_board(self):
        """Initialize the chess board"""
        for row in range(8):
            for col in range(8):
                cell = Cell(row, col, self.drawer_manager)
                self.grid.addWidget(cell, row, col)
                self.cell_grid[row][col] = cell
        
        self._update_board()
    
    def _update_board(self):
        """Update the board display"""
        for row in range(8):
            for col in range(8):
                square = chess.square(col, 7 - row)
                piece = self.board.piece_at(square)
                cell = self.cell_grid[row][col]
                cell.set_piece(piece.symbol() if piece else None)
                cell.update()
    
    def start_auto(self):
        """Start automatic play"""
        if not self.auto_running:
            self.auto_running = True
            self.auto_timer = QTimer()
            self.auto_timer.timeout.connect(self.auto_step)
            self.auto_timer.start(self.move_delay_spinbox.value())
            self.status_label.setText("Auto play running...")
    
    def pause_auto(self):
        """Pause automatic play"""
        if hasattr(self, 'auto_timer'):
            self.auto_timer.stop()
        self.auto_running = False
        self.status_label.setText("Paused")
    
    def stop_auto(self):
        """Stop automatic play"""
        self.pause_auto()
        self.status_label.setText("Stopped")
    
    def reset_game(self):
        """Reset the current game"""
        self.board = chess.Board()
        self.piece_objects = {}
        self.detected_patterns.clear()
        self.pattern_display.clear_patterns()
        self._update_board()
        self.status_label.setText("Game reset")
    
    def new_game(self):
        """Start a new game"""
        self.reset_game()
        self.start_auto()
    
    def auto_step(self):
        """Perform one automatic move"""
        if self.move_in_progress or self.board.is_game_over():
            if self.board.is_game_over():
                self.pause_auto()
                self._show_game_over()
            return
        
        self.move_in_progress = True
        
        try:
            # Choose move
            mover_color = self.board.turn
            agent = self.white_agent if mover_color == chess.WHITE else self.black_agent
            
            # Get evaluation before move
            eval_before, _ = evaluate(self.board)
            eval_before_dict = {"total": eval_before}
            
            # Choose move
            move = agent.choose_move(self.board)
            if move is None or not self.board.is_legal(move):
                self.pause_auto()
                return
            
            # Apply move
            self.board.push(move)
            
            # Get evaluation after move
            eval_after, _ = evaluate(self.board)
            eval_after_dict = {"total": eval_after}
            
            # Update board display
            self._update_board()
            
            # Detect patterns if enabled
            if self.auto_detect_checkbox.isChecked():
                self._detect_patterns_async(move, eval_before_dict, eval_after_dict)
            
            # Update status
            move_san = self.board.san(move)
            self.status_label.setText(f"Last move: {move_san}")
            
        except Exception as e:
            logger.error(f"Error in auto_step: {e}")
            self.pause_auto()
        finally:
            self.move_in_progress = False
    
    def _detect_patterns_async(self, move, eval_before, eval_after):
        """Detect patterns asynchronously"""
        worker = PatternDetectionWorker(
            self.board, move, eval_before, eval_after
        )
        # Parent the thread to the viewer so Qt manages lifetime
        worker.setParent(self)
        worker.patternDetected.connect(self.on_pattern_detected)
        worker.patternFiltered.connect(self.on_pattern_filtered)
<<<<<<< HEAD
        # Track and clean up on finish
        self._workers.append(worker)
        def _on_finished():
            try:
                self._workers.remove(worker)
            except ValueError:
                pass
        worker.finished.connect(_on_finished)
=======
        worker.finished.connect(self._on_worker_finished)
        # Keep a strong reference so the thread isn't destroyed prematurely
        self._workers.append(worker)
>>>>>>> bc30e1b1
        worker.start()

    def _on_worker_finished(self):
        """Clean up finished worker threads"""
        sender = self.sender()
        if isinstance(sender, QThread):
            try:
                # Remove from tracking list if present
                self._workers = [w for w in self._workers if w is not sender]
            finally:
                try:
                    sender.deleteLater()
                except Exception:
                    pass
    
    def on_pattern_detected(self, pattern: ChessPattern):
        """Handle detected pattern"""
        logger.info(f"Pattern detected: {pattern.move} - {pattern.pattern_types}")
    
    def on_pattern_filtered(self, data: Dict[str, Any]):
        """Handle filtered pattern data"""
        pattern = data["pattern"]
        filter_result = data["filter_result"]
        
        # Add to pattern display
        self.pattern_display.add_pattern(pattern, filter_result)
        
        # Save to pattern manager
        pattern_id = self.pattern_manager.add_pattern(pattern)
        logger.info(f"Pattern saved with ID: {pattern_id}")
    
    def search_patterns(self):
        """Search patterns in the library"""
        # Get search criteria
        pattern_type = self.type_combo.currentText()
        piece_type = self.piece_combo.currentText()
        
        # Build search parameters
        search_params = {}
        if pattern_type != "All":
            search_params["pattern_types"] = [pattern_type.lower()]
        if piece_type != "All":
            search_params["piece_types"] = [piece_type.lower()]
        
        # Search patterns
        results = self.pattern_manager.search_patterns(**search_params)
        
        # Update list
        self.pattern_library_list.clear()
        for pattern in results:
            item_text = f"{pattern.move} - {', '.join(pattern.pattern_types)}"
            item = QListWidgetItem(item_text)
            item.setData(Qt.UserRole, pattern)
            self.pattern_library_list.addItem(item)
    
    def on_library_pattern_selected(self, item: QListWidgetItem):
        """Handle library pattern selection"""
        pattern = item.data(Qt.UserRole)
        if pattern:
            # Load pattern on board
            try:
                self.board = chess.Board(pattern.fen)
                self._update_board()
                self.status_label.setText(f"Loaded pattern: {pattern.move}")
            except Exception as e:
                logger.error(f"Failed to load pattern: {e}")
    
    def add_custom_pattern(self):
        """Add a custom pattern"""
        # This would open a dialog to create a custom pattern
        QMessageBox.information(self, "Add Pattern", "Custom pattern creation not implemented yet")
    
    def edit_pattern(self):
        """Edit selected pattern"""
        current_item = self.pattern_library_list.currentItem()
        if current_item:
            QMessageBox.information(self, "Edit Pattern", "Pattern editing not implemented yet")
    
    def delete_pattern(self):
        """Delete selected pattern"""
        current_item = self.pattern_library_list.currentItem()
        if current_item:
            pattern = current_item.data(Qt.UserRole)
            if pattern and pattern.metadata.get("id"):
                if self.pattern_manager.delete_pattern(pattern.metadata["id"]):
                    self.search_patterns()  # Refresh list
                    QMessageBox.information(self, "Success", "Pattern deleted")
                else:
                    QMessageBox.warning(self, "Error", "Failed to delete pattern")
    
    def export_patterns(self):
        """Export patterns"""
        QMessageBox.information(self, "Export", "Pattern export not implemented yet")
    
    def _show_game_over(self):
        """Show game over message"""
        result = self.board.result()
        QMessageBox.information(self, "Game Over", f"Game result: {result}")
    
    def _show_error(self, title: str, message: str):
        """Show error message"""
        QMessageBox.critical(self, title, message)

    def closeEvent(self, event):
<<<<<<< HEAD
        """Ensure background workers are stopped before closing."""
        try:
            # Stop timers
            self.pause_auto()
            # Ask workers to stop and wait for them
            for worker in list(self._workers):
                try:
                    worker.requestInterruption()
                    worker.quit()
                    # Wait a short time for graceful exit
                    if not worker.wait(2000):
                        worker.terminate()
                        worker.wait()
=======
        """Ensure all background threads are stopped before closing"""
        try:
            # Stop timers/auto-play to avoid spawning new workers
            self.auto_running = False
            if hasattr(self, 'auto_timer'):
                try:
                    self.auto_timer.stop()
                except Exception:
                    pass

            # Wait for any running worker threads to finish
            for worker in list(self._workers):
                try:
                    if worker.isRunning():
                        # Wait up to 2 seconds per worker to finish gracefully
                        worker.wait(2000)
                except Exception:
                    pass
                try:
                    worker.deleteLater()
>>>>>>> bc30e1b1
                except Exception:
                    pass
            self._workers.clear()
        finally:
            event.accept()


def main():
    """Main function"""
    try:
        app = QApplication(sys.argv)
        app.setApplicationName("Enhanced Chess Viewer")
        app.setApplicationVersion("2.0")
        
        # Apply styling
        app.setStyleSheet("""
            QWidget {
                background-color: #f8f9fa;
            }
            QTabWidget::pane {
                border: 1px solid #dee2e6;
                background-color: white;
            }
            QTabBar::tab {
                background-color: #e9ecef;
                padding: 8px 16px;
                margin-right: 2px;
            }
            QTabBar::tab:selected {
                background-color: white;
                border-bottom: 2px solid #007bff;
            }
            QPushButton {
                background-color: #007bff;
                color: white;
                border: none;
                padding: 8px 16px;
                border-radius: 4px;
                font-weight: bold;
            }
            QPushButton:hover {
                background-color: #0056b3;
            }
            QPushButton:disabled {
                background-color: #6c757d;
            }
            QGroupBox {
                font-weight: bold;
                border: 2px solid #dee2e6;
                border-radius: 5px;
                margin-top: 10px;
                padding-top: 10px;
            }
            QGroupBox::title {
                subcontrol-origin: margin;
                left: 10px;
                padding: 0 5px 0 5px;
            }
        """)
        
        viewer = EnhancedChessViewer()
        viewer.show()
        
        sys.exit(app.exec())
        
    except Exception as exc:
        print(f"Application failed to start: {exc}")
        import traceback
        traceback.print_exc()
        sys.exit(1)


if __name__ == "__main__":
    main()<|MERGE_RESOLUTION|>--- conflicted
+++ resolved
@@ -251,11 +251,7 @@
         self.pattern_filter = PatternFilter()
         self.drawer_manager = DrawerManager()
         # Track background workers to ensure clean shutdown
-<<<<<<< HEAD
-        self._workers: list[PatternDetectionWorker] = []
-=======
         self._workers: List[QThread] = []
->>>>>>> bc30e1b1
         
         # Game state
         self.auto_running = False
@@ -596,20 +592,9 @@
         worker.setParent(self)
         worker.patternDetected.connect(self.on_pattern_detected)
         worker.patternFiltered.connect(self.on_pattern_filtered)
-<<<<<<< HEAD
-        # Track and clean up on finish
-        self._workers.append(worker)
-        def _on_finished():
-            try:
-                self._workers.remove(worker)
-            except ValueError:
-                pass
-        worker.finished.connect(_on_finished)
-=======
         worker.finished.connect(self._on_worker_finished)
         # Keep a strong reference so the thread isn't destroyed prematurely
         self._workers.append(worker)
->>>>>>> bc30e1b1
         worker.start()
 
     def _on_worker_finished(self):
@@ -714,21 +699,6 @@
         QMessageBox.critical(self, title, message)
 
     def closeEvent(self, event):
-<<<<<<< HEAD
-        """Ensure background workers are stopped before closing."""
-        try:
-            # Stop timers
-            self.pause_auto()
-            # Ask workers to stop and wait for them
-            for worker in list(self._workers):
-                try:
-                    worker.requestInterruption()
-                    worker.quit()
-                    # Wait a short time for graceful exit
-                    if not worker.wait(2000):
-                        worker.terminate()
-                        worker.wait()
-=======
         """Ensure all background threads are stopped before closing"""
         try:
             # Stop timers/auto-play to avoid spawning new workers
@@ -749,7 +719,6 @@
                     pass
                 try:
                     worker.deleteLater()
->>>>>>> bc30e1b1
                 except Exception:
                     pass
             self._workers.clear()
