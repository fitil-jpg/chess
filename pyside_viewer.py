--- conflicted
+++ resolved
@@ -508,7 +508,6 @@
         moves_layout.addStretch()
         self.tab_widget.addTab(self.moves_tab, "♟️ Ходи")
 
-<<<<<<< HEAD
         # Таб 4: Patterns (детектор паттернов)
         self.patterns_tab = QWidget()
         patterns_layout = QVBoxLayout(self.patterns_tab)
@@ -574,8 +573,6 @@
         self.pattern_detector = PatternDetector()
         self.session_patterns: list[ChessPattern] = []
 
-=======
->>>>>>> bdac18e8
         # Таб 5: Heatmaps
         self.heatmap_tab = QWidget()
         heatmap_layout = QVBoxLayout(self.heatmap_tab)
