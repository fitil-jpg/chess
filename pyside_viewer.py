# pyside_viewer.py
# Ліворуч: дошка (припіднята). Праворуч: кнопки + статуси + лічильник використання модулів.
# Додано: Usage таймлайн (два ряди кольорових прямокутників для W/B).
# Боти задаються тут у коді.

from utils.usage_logger import record_usage
record_usage(__file__)

import sys
import re
import chess
import logging
import subprocess
import time
from collections import defaultdict
from pathlib import Path
from PySide6.QtWidgets import (
    QApplication, QWidget, QGridLayout, QVBoxLayout, QHBoxLayout,
    QFrame, QPushButton, QLabel, QCheckBox, QMessageBox, QSizePolicy,
    QListWidget, QScrollArea, QFileDialog, QTextEdit, QSplitter,
    QScrollBar, QMainWindow, QTabWidget, QSpinBox, QComboBox
)
from PySide6.QtCore import QTimer, QRect, Qt, QSettings
from PySide6.QtGui import QClipboard, QPainter, QColor, QPen, QPixmap, QFont

from utils.error_handler import ErrorHandler

# Set up logging
logging.basicConfig(
    level=logging.INFO,
    format='%(asctime)s - %(name)s - %(levelname)s - %(message)s'
)
logger = logging.getLogger(__name__)

from core.pst_trainer import update_from_board, update_from_history
from core.piece import piece_class_factory
from ui.cell import Cell
from ui.drawer_manager import DrawerManager
from ui.mini_board import MiniBoard
from chess_ai.bot_agent import make_agent
from chess_ai.threat_map import ThreatMap
from utils.load_runs import load_runs
from utils.module_usage import aggregate_module_usage
from utils.module_colors import MODULE_COLORS, REASON_PRIORITY
from ui.usage_timeline import UsageTimeline
from ui.panels import create_heatmap_panel
<<<<<<< HEAD
from ui.mini_board_widget import MiniBoardWidget
from ui.method_status_widget import MethodStatusWidget
=======
from ui.mini_board import MiniBoard
>>>>>>> 253949fe
from utils.integration import generate_heatmaps
from utils.metrics_sidebar import build_sidebar_metrics
from utils.timing_config import get_timing_config
from core.move_object import MoveObject, create_move_object
from chess_ai.elo_sync_manager import ELOSyncManager
<<<<<<< HEAD
from chess_ai.wfc_engine import WFCEngine, create_chess_wfc_engine
from chess_ai.bsp_engine import BSPEngine, create_chess_bsp_engine
=======
from chess_ai.bsp_engine import create_chess_bsp_engine
from chess_ai.wfc_engine import create_chess_wfc_engine
from core.pattern_loader import PatternResponder
>>>>>>> 253949fe

# Set Stockfish path if available
import os
if not os.environ.get("STOCKFISH_PATH"):
    stockfish_path = "/workspace/bin/stockfish-bin"
    if os.path.exists(stockfish_path):
        os.environ["STOCKFISH_PATH"] = stockfish_path

# Фіксована пара ботів у в’ювері:
WHITE_AGENT = "StockfishBot"
BLACK_AGENT = "DynamicBot"

class OverallUsageChart(QWidget):
    """Simple bar chart summarising module usage across multiple runs."""

    def __init__(self, parent=None):
        super().__init__(parent)
        self.counts = {}
        self.pad = 8
        self.bar_h = 14
        self.legend_h = 20
        self.setMinimumWidth(280)
        self._update_height()

    def _update_height(self) -> None:
        total = len(self.counts)
        height = self.pad + total * (self.bar_h + self.pad) + self.legend_h
        self.setMinimumHeight(height)
        self.updateGeometry()

    def set_data(self, counts):
        self.counts = dict(counts)
        self._update_height()
        self.update()

    def paintEvent(self, ev):  # pragma: no cover - GUI drawing
        painter = QPainter(self)
        painter.fillRect(self.rect(), QColor(250, 250, 250))
        if not self.counts:
            return

        w = self.width()
        max_count = max(self.counts.values())
        items = sorted(self.counts.items(), key=lambda kv: (-kv[1], kv[0]))

        y = self.pad
        for name, count in items:
            bar_w = (
                int((w - self.pad * 2) * (count / max_count)) if max_count else 0
            )
            color = MODULE_COLORS.get(name, MODULE_COLORS["OTHER"])
            painter.fillRect(QRect(self.pad, y, bar_w, self.bar_h), color)
            painter.setPen(QPen(QColor(60, 60, 60)))
            painter.drawRect(QRect(self.pad, y, bar_w, self.bar_h))
            painter.drawText(
                self.pad + bar_w + 4, y + self.bar_h - 2, f"{name} ({count})"
            )
            y += self.bar_h + self.pad

        # Legend mapping colours to modules
        y_leg = y
        x_leg = self.pad
        painter.setPen(QPen(QColor(80, 80, 80)))
        for name, _ in items:
            color = MODULE_COLORS.get(name, MODULE_COLORS["OTHER"])
            rect = QRect(x_leg, y_leg, 10, 10)
            painter.fillRect(rect, color)
            painter.drawRect(rect)
            painter.drawText(x_leg + 14, y_leg + 10, name)
            x_leg += 14 + painter.fontMetrics().horizontalAdvance(name) + 10
            if x_leg > w - self.pad:
                break

class ChessViewer(QMainWindow):
    def __init__(self):
        super().__init__()
        self.setWindowTitle("Chess Viewer — ThreatMap & Metrics")
        self.resize(980, 620)  # більше місця праворуч
        
<<<<<<< HEAD
        # Мінімальна затримка між застосуванням ходів (мс) - now from config
        self.min_move_delay_ms = 400  # Will be overridden by config
=======
        # Import timing configuration
        from core.timing_config import timing_manager
        self.timing_manager = timing_manager
        
        # Мінімальна затримка між застосуванням ходів (мс)
        self.min_move_delay_ms = self.timing_manager.get_move_time_ms()
>>>>>>> 253949fe
        
        # Create central widget
        self.central_widget = QWidget()
        self.setCentralWidget(self.central_widget)

        try:
            # Логіка позиції
            self.board = chess.Board()
            self.piece_objects = {}
            self.settings = QSettings("ChessViewer", "Preferences")
        except Exception as exc:
            ErrorHandler.handle_chess_error(exc, "board initialization")
            self._show_critical_error(
                "Chess Board Initialization Failed",
                f"🚨 <b>Failed to initialize chess board:</b> {exc}\n\n"
                f"<b>This usually indicates:</b>\n"
                f"• Corrupted chess library installation\n"
                f"• Missing required dependencies\n"
                f"• System resource issues\n\n"
                f"<b>Try:</b>\n"
                f"• Reinstall chess library: pip install --upgrade chess\n"
                f"• Restart the application\n"
                f"• Check system memory availability"
            )
            return
        saved_set_raw = self.settings.value("heatmap/set")
        saved_set = str(saved_set_raw) if saved_set_raw is not None else None
        saved_piece_raw = self.settings.value("heatmap/piece")
        saved_piece_missing = saved_piece_raw is None
        if not saved_piece_missing:
            saved_piece_str = str(saved_piece_raw)
            saved_piece = None if saved_piece_str == "none" else saved_piece_str
        else:
            saved_piece = None

        self.drawer_manager = DrawerManager()
        self.heatmap_set_combo = None
        self.heatmap_piece_combo = None
        
        # Timing configuration
        self.timing_config = get_timing_config()
        
        # WFC and BSP engines
        self.wfc_engine = create_chess_wfc_engine()
        self.bsp_engine = create_chess_bsp_engine()
        
        # Current move object being evaluated
        self.current_move_obj: Optional[MoveObject] = None

        if saved_set:
            self.drawer_manager.set_heatmap_set(saved_set)

        default_heatmap_set = self.drawer_manager.active_heatmap_set
        default_heatmap_piece = self.drawer_manager.active_heatmap_piece

        if not saved_piece_missing:
            if saved_piece is None:
                self.drawer_manager.active_heatmap_piece = None
                default_heatmap_piece = None
            elif saved_piece in self.drawer_manager.heatmaps:
                self.drawer_manager.active_heatmap_piece = saved_piece
                default_heatmap_piece = saved_piece
            else:
                default_heatmap_piece = self.drawer_manager.active_heatmap_piece

        # ELO ratings manager
        self.elo_manager = ELOSyncManager()
        
        # Register bots with initial ELO if not already registered
        self._ensure_bots_registered()
        
        # Агенти
        try:
            self.white_agent = make_agent(WHITE_AGENT, chess.WHITE)
            self.black_agent = make_agent(BLACK_AGENT, chess.BLACK)
        except Exception as exc:
            ErrorHandler.handle_agent_error(exc, f"{WHITE_AGENT}/{BLACK_AGENT}")
            self._show_critical_error(
                "AI Agent Initialization Failed",
                f"🤖 <b>Failed to create AI agents:</b> {exc}\n\n"
                f"<b>Agent configuration:</b>\n"
                f"• White: {WHITE_AGENT}\n"
                f"• Black: {BLACK_AGENT}\n\n"
                f"<b>Possible causes:</b>\n"
                f"• Missing agent implementation files\n"
                f"• Corrupted agent modules\n"
                f"• Import path issues\n\n"
                f"<b>Try:</b>\n"
                f"• Check if chess_ai module is properly installed\n"
                f"• Verify agent names are correct\n"
                f"• Restart the application"
            )
            return

        # ThreatMap’и
        self.tmap_white = ThreatMap(chess.WHITE)
        self.tmap_black = ThreatMap(chess.BLACK)

        # Лічильники використання модулів (вьювер-локальні)
        self.usage_w = defaultdict(int)
        self.usage_b = defaultdict(int)
        self.timeline_w = []  # послідовність ключів для W (по кожному ході білих)
        self.timeline_b = []  # для B
        self.fen_history = []

        # ---- ЛЕВА КОЛОНКА: ДОШКА + КОНСОЛЬ ----
        self.board_frame = QFrame()
        self.board_frame.setFixedSize(560, 560)
        self.grid = QGridLayout(self.board_frame)
        self.grid.setContentsMargins(0, 0, 0, 0)
        self.grid.setSpacing(0)
        self.cell_grid = [[None for _ in range(8)] for _ in range(8)]
        self._draw_board_widgets()

        # Console output area
        self.console_output = QTextEdit()
        self.console_output.setMaximumHeight(140)  # Зменшено на 60 пікселів (4 рядки)
        self.console_output.setMinimumHeight(90)   # Зменшено на 60 пікселів
        self.console_output.setReadOnly(True)
        self.console_output.setStyleSheet("""
            QTextEdit {
                background-color: #1e1e1e;
                color: #ffffff;
                font-family: 'Courier New', monospace;
                font-size: 10px;
                border: 1px solid #444;
                border-radius: 4px;
            }
        """)
        self.console_output.setPlainText("Console output will appear here during auto-play...")
        # Make console 4 lines shorter than previous ~200px cap and stick to bottom
        try:
            line_h = self.console_output.fontMetrics().lineSpacing()
            new_h = max(80, 200 - 4 * line_h)
            self.console_output.setFixedHeight(new_h)
        except Exception:
            # Fallback height if metrics unavailable
            self.console_output.setFixedHeight(140)
        
        # Ensure console is visible and properly sized
        self.console_output.setVisible(True)

        left_col = QVBoxLayout()
        left_col.addWidget(self.board_frame)
        left_col.addStretch(1)  # консоль притискаємо до нижнього краю
        left_col.addWidget(QLabel("Console Output:"))
        left_col.addWidget(self.console_output)

        # ---- ПРАВА КОЛОНКА: КНОПКИ + ТАБИ ----
        right_col = QVBoxLayout()

        # Create title with ELO ratings
        self.title_label = QLabel()
        self.title_label.setWordWrap(True)
        self._update_title_with_elo()
        right_col.addWidget(self.title_label)

        # Кнопки
        btn_row = QHBoxLayout()
        self.btn_auto  = QPushButton("▶ Авто")
        self.btn_pause = QPushButton("⏸ Пауза")
        self.btn_auto_play = QPushButton("🎮 10 Игр")
        self.btn_auto_play.setToolTip("Автоматически сыграть 10 игр подряд")
        self.btn_copy_san = QPushButton("⧉ SAN")
        self.btn_copy_pgn = QPushButton("⧉ PGN")
        self.btn_save_png = QPushButton("📷 PNG")
        self.btn_refresh_elo = QPushButton("🔄 ELO")
        self.btn_refresh_elo.setToolTip("Refresh ELO ratings from ratings.json file")
        self.debug_verbose = QCheckBox("Debug")
        for b in (self.btn_auto, self.btn_pause, self.btn_auto_play, self.btn_copy_san, self.btn_copy_pgn, self.btn_save_png, self.btn_refresh_elo, self.debug_verbose):
            btn_row.addWidget(b)
        right_col.addLayout(btn_row)
        
        # Timing controls
        timing_row = QHBoxLayout()
        timing_row.addWidget(QLabel("Move Time:"))
        self.move_time_spinbox = QSpinBox()
        self.move_time_spinbox.setRange(100, 5000)
        self.move_time_spinbox.setSuffix(" ms")
        self.move_time_spinbox.setValue(self.timing_manager.get_move_time_ms())
        self.move_time_spinbox.valueChanged.connect(self._on_move_time_changed)
        timing_row.addWidget(self.move_time_spinbox)
        
        timing_row.addWidget(QLabel("Viz Delay:"))
        self.viz_delay_spinbox = QSpinBox()
        self.viz_delay_spinbox.setRange(10, 500)
        self.viz_delay_spinbox.setSuffix(" ms")
        self.viz_delay_spinbox.setValue(self.timing_manager.get_visualization_delay_ms())
        self.viz_delay_spinbox.valueChanged.connect(self._on_viz_delay_changed)
        timing_row.addWidget(self.viz_delay_spinbox)
        
        self.timing_profile_combo = QComboBox()
        self.timing_profile_combo.addItems(["fast", "normal", "slow", "debug"])
        self.timing_profile_combo.setCurrentText("normal")
        self.timing_profile_combo.currentTextChanged.connect(self._on_timing_profile_changed)
        timing_row.addWidget(QLabel("Profile:"))
        timing_row.addWidget(self.timing_profile_combo)
        
        timing_row.addStretch()
        right_col.addLayout(timing_row)

        # Speed controls
        speed_row = QHBoxLayout()
        speed_row.addWidget(QLabel("⏱ Delay (ms):"))
        self.spin_delay = QSpinBox()
        self.spin_delay.setRange(100, 3000)
        self.spin_delay.setSingleStep(50)
        self.spin_delay.setValue(self.min_move_delay_ms)
        self.spin_delay.setToolTip("Интервал авто-хода, мс")
        self.spin_delay.valueChanged.connect(self._on_delay_changed)
        speed_row.addWidget(self.spin_delay)
        right_col.addLayout(speed_row)

        # Зв’язки
        self.btn_auto.clicked.connect(self.start_auto)
        self.btn_pause.clicked.connect(self.pause_auto)
        self.btn_auto_play.clicked.connect(self.start_auto_play)
        self.btn_copy_san.clicked.connect(self.copy_san)
        self.btn_copy_pgn.clicked.connect(self.copy_pgn)
        self.btn_save_png.clicked.connect(self.save_png)
        self.btn_refresh_elo.clicked.connect(self._refresh_elo_ratings)

        # Створюємо таби
        self.tab_widget = QTabWidget()
        right_col.addWidget(self.tab_widget)

        # Таб 1: Статуси та метрики
        self.status_tab = QWidget()
        status_layout = QVBoxLayout(self.status_tab)

        # Статуси
        self.lbl_module   = QLabel("Модуль: —")
        self.lbl_features = QLabel("Фічі: —")
        self.lbl_threat   = QLabel("ThreatMap: —")
        self.lbl_attacks  = QLabel("Attacks: —")
        self.lbl_leaders  = QLabel("Attack leaders: —")
        self.lbl_king     = QLabel("King coeff: —")

        for lab in (
            self.lbl_module,
            self.lbl_features,
            self.lbl_threat,
            self.lbl_attacks,
            self.lbl_leaders,
            self.lbl_king,
        ):
            lab.setWordWrap(True)
            status_layout.addWidget(lab)
        
        status_layout.addStretch()
        self.tab_widget.addTab(self.status_tab, "📊 Статуси")

        # Підготовка віджетів для вкладок (табів)
        self.chart_usage_w = OverallUsageChart()
        self.chart_usage_b = OverallUsageChart()

        # Список ходів SAN
        self.moves_list = QListWidget()

        # Таймлайн застосованих модулів
        self.timeline = UsageTimeline()
        self.timeline.moveClicked.connect(self._on_timeline_click)
        # Таб 2: Usage та Timeline
        self.usage_tab = QWidget()
        usage_layout = QVBoxLayout(self.usage_tab)
        
        usage_layout.addWidget(QLabel("Dynamic usage (W):"))
        self.chart_usage_w = OverallUsageChart()
        usage_layout.addWidget(self.chart_usage_w)

        usage_layout.addWidget(QLabel("Dynamic usage (B):"))
        self.chart_usage_b = OverallUsageChart()
        usage_layout.addWidget(self.chart_usage_b)

        # Таймлайн застосованих модулів
        usage_layout.addWidget(QLabel("Usage timeline:"))
        self.timeline = UsageTimeline()
        self.timeline.moveClicked.connect(self._on_timeline_click)
        usage_layout.addWidget(self.timeline)
        
        # Method Status Widget
        usage_layout.addWidget(QLabel("Method Status Pipeline:"))
        self.method_status_widget = MethodStatusWidget()
        usage_layout.addWidget(self.method_status_widget)
        
        usage_layout.addStretch()
        self.tab_widget.addTab(self.usage_tab, "📈 Usage")

        # Таб 3: Ходи
        self.moves_tab = QWidget()
        moves_layout = QVBoxLayout(self.moves_tab)
        
        moves_layout.addWidget(QLabel("Moves:"))
        self.moves_list = QListWidget()
        moves_layout.addWidget(self.moves_list)
        
        moves_layout.addStretch()
        self.tab_widget.addTab(self.moves_tab, "♟️ Ходи")

        # Таб 4: Heatmaps
        self.heatmap_tab = QWidget()
        heatmap_layout = QVBoxLayout(self.heatmap_tab)
        
        # Enhanced heatmap widget
        from ui.enhanced_heatmap_widget import EnhancedHeatmapWidget
        self.enhanced_heatmap_widget = EnhancedHeatmapWidget()
        self.enhanced_heatmap_widget.heatmap_changed.connect(self._on_enhanced_heatmap_changed)
        heatmap_layout.addWidget(self.enhanced_heatmap_widget)
        
        # Real-time visualization integrator
        from ui.real_time_evaluator import RealTimeVisualizationIntegrator
        self.real_time_integrator = RealTimeVisualizationIntegrator(self)
        
        # Heatmap statistics
        self.heatmap_stats_label = QLabel()
        self.heatmap_stats_label.setWordWrap(True)
        self.heatmap_stats_label.setStyleSheet("""
            QLabel {
                background-color: #f8f9fa;
                border: 1px solid #dee2e6;
                border-radius: 5px;
                padding: 10px;
                font-weight: bold;
            }
        """)
        heatmap_layout.addWidget(self.heatmap_stats_label)
        
        # Mini Board Widget
        self.mini_board_widget = MiniBoardWidget()
        heatmap_layout.addWidget(self.mini_board_widget)
        
        # Heatmap selection panel
        # Побудова вкладки Heatmaps (контент відрізняється залежно від наявності карт)
        heatmaps_tab = QWidget()
        heatmaps_tab_layout = QVBoxLayout(heatmaps_tab)
        if self.drawer_manager.heatmaps:
            heatmap_panel_layout, self.heatmap_set_combo, self.heatmap_piece_combo = create_heatmap_panel(
                self._on_heatmap_piece,
                set_callback=self._on_heatmap_set,
                sets=self.drawer_manager.list_heatmap_sets(),
                pieces=list(self.drawer_manager.heatmaps),
                current_set=default_heatmap_set,
                current_piece=default_heatmap_piece,
            )
            heatmap_layout.addLayout(heatmap_panel_layout)
            self._populate_heatmap_pieces(default_heatmap_piece)
            self._sync_heatmap_set_selection()
            self._save_heatmap_preferences(
                set_name=self.drawer_manager.active_heatmap_set,
                piece_name=self.drawer_manager.active_heatmap_piece,
            )
            heatmaps_tab_layout.addStretch(1)
        else:
            msg = QLabel(
                "🔍 <b>Heatmap Visualization Unavailable</b><br><br>"
                "<b>What are heatmaps?</b><br>"
                "Heatmaps show piece movement patterns and strategic hotspots on the chess board. "
                "They help visualize where pieces are most likely to move or be most effective.<br><br>"
                "<b>How to enable heatmaps:</b><br>"
                "1. <b>Python method:</b> Run <code>utils.integration.generate_heatmaps</code><br>"
                "2. <b>R script:</b> Execute <code>analysis/heatmaps/generate_heatmaps.R</code><br>"
                "3. <b>Quick fix:</b> Click 'Generate heatmaps' button below<br><br>"
                "<b>Requirements:</b> R or Wolfram Engine must be installed for heatmap generation."
            )
            msg.setWordWrap(True)
            msg.setStyleSheet("QLabel { background-color: #fff3cd; border: 1px solid #ffeaa7; border-radius: 5px; padding: 10px; }")
            heatmap_layout.addWidget(msg)
            btn_gen_heatmaps = QPushButton("🔧 Generate heatmaps now")
            btn_gen_heatmaps.setStyleSheet("QPushButton { background-color: #007bff; color: white; border: none; padding: 8px; border-radius: 4px; }")
            btn_gen_heatmaps.clicked.connect(self._generate_heatmaps)
            heatmap_layout.addWidget(btn_gen_heatmaps)
        
        # Mini preview board for the currently considered piece/heatmap
        self.mini_board = MiniBoard(scale=0.35)
        heatmap_layout.addWidget(QLabel("Mini heatmap board (active piece pattern):"))
        heatmap_layout.addWidget(self.mini_board)
        self.lbl_current_move = QLabel("Current move: —")
        heatmap_layout.addWidget(self.lbl_current_move)

        heatmap_layout.addStretch()
        self.tab_widget.addTab(self.heatmap_tab, "🔥 Heatmaps")

        # Таб 5: Bot Usage Statistics
        from ui.bot_usage_tracker import BotUsageTracker
        self.bot_usage_tracker = BotUsageTracker()
        self.tab_widget.addTab(self.bot_usage_tracker, "🤖 Bot Usage")
        
        # Таб 6: Загальна статистика
        self.overall_tab = QWidget()
        overall_layout = QVBoxLayout(self.overall_tab)
        
        # Загальна діаграма використання модулів
        overall_layout.addWidget(QLabel("Overall module usage:"))
        self.overall_chart = OverallUsageChart()
        runs = load_runs("runs")
        self.overall_chart.set_data(aggregate_module_usage(runs))
        chart_scroll = QScrollArea()
        chart_scroll.setWidgetResizable(True)
        chart_scroll.setWidget(self.overall_chart)
        overall_layout.addWidget(chart_scroll)
        
        overall_layout.addStretch()
        self.tab_widget.addTab(self.overall_tab, "📊 Загальна статистика")

        # Додаємо таби до основного лейауту (вже створені вище)

        # ---- ГОЛОВНИЙ ЛЕЙАУТ ----
        main = QHBoxLayout(self.central_widget)
        main.setContentsMargins(8, 8, 8, 8)
        main.setSpacing(12)
        main.addLayout(left_col, stretch=0)
        main.addLayout(right_col, stretch=1)

        self.board_frame.setSizePolicy(QSizePolicy.Fixed, QSizePolicy.Fixed)

        # Таймер автогри
        self.auto_timer = QTimer()
        self.auto_timer.setInterval(self.timing_manager.get_auto_play_interval_ms())
        self.auto_timer.timeout.connect(self.auto_step)
        self.auto_running = False
        self.move_in_progress = False
        
        # Настройки автоматического воспроизведения
        self.auto_play_games = 10  # Количество игр для автоматического воспроизведения
        self.current_auto_game = 0
        self.auto_play_results = []  # Результаты автоматических игр
        self.auto_play_mode = False  # Режим автоматического воспроизведения

        # Engines and patterns for auxiliary visualisation
        try:
            self.bsp_engine = create_chess_bsp_engine()
        except Exception:
            self.bsp_engine = None
        try:
            from pathlib import Path as _P
            pattern_path = _P("configs") / "patterns.json"
            self.pattern_responder = PatternResponder.from_file(pattern_path) if pattern_path.exists() else None
        except Exception:
            self.pattern_responder = None
        try:
            self.wfc_engine = create_chess_wfc_engine()
        except Exception:
            self.wfc_engine = None

        # Початкова ініціалізація
        self._init_pieces()
        if default_heatmap_piece:
            self.drawer_manager.collect_overlays(self.piece_objects, self.board)
        self._refresh_board()
        self._update_status("-", None)
        
        # Оновлюємо статистику хітмапів
        self._update_heatmap_stats()
        self._refresh_mini_board_visuals()
        
        # Update enhanced heatmap widget
        if hasattr(self, 'enhanced_heatmap_widget'):
            self.enhanced_heatmap_widget.set_board(self.board)
            if hasattr(self.drawer_manager, 'heatmaps'):
                self.enhanced_heatmap_widget.set_heatmap_data(self.drawer_manager.heatmaps)
        
        # Refresh ELO ratings display
        self._refresh_elo_ratings()
        
        # Ensure proper window sizing and scrolling
        self._configure_window()

    # ---------- UI helpers ----------

    def _configure_window(self):
        """Configure window sizing and ensure proper content display"""
        # Set minimum window size to ensure all content is visible
        self.setMinimumSize(1000, 700)
        
        # Ensure the central widget can expand properly
        self.central_widget.setSizePolicy(QSizePolicy.Expanding, QSizePolicy.Expanding)
        
        # Set window properties for better display on different platforms
        self.setWindowFlags(self.windowFlags() | Qt.WindowMaximizeButtonHint)
        
        # Ensure proper resizing behavior
        self.resize(1200, 800)

    def _piece_type_to_name(self, piece_type: int) -> str | None:
        mapping = {
            chess.PAWN: "pawn",
            chess.KNIGHT: "knight",
            chess.BISHOP: "bishop",
            chess.ROOK: "rook",
            chess.QUEEN: "queen",
            chess.KING: "king",
        }
        return mapping.get(piece_type)

    # ---------- Controls ----------
    def _on_delay_changed(self, value: int) -> None:
        try:
            self.min_move_delay_ms = int(value)
            self.auto_timer.setInterval(self.min_move_delay_ms)
        except Exception:
            pass

    def _update_heatmap_counts(self) -> None:
        """Показати кількість активних клітин теплокарт (> 0) по фігурам і сумарно."""
        try:
            # Ліниве створення лейблу, якщо тепер з'явилися хітмапи
            if not hasattr(self, "lbl_heatmap_counts") or self.lbl_heatmap_counts is None:
                # Спробуємо додати віджет у вкладку Heatmaps
                layout = getattr(self.heatmap_tab, 'layout', lambda: None)()
                if layout and callable(getattr(layout, 'addWidget', None)):
                    layout.addWidget(QLabel("Статистика теплокарт:"))
                    self.lbl_heatmap_counts = QLabel()
                    self.lbl_heatmap_counts.setWordWrap(True)
                    self.lbl_heatmap_counts.setStyleSheet(
                        "QLabel { background-color: #f3f6ff; border: 1px solid #ccd8ff; border-radius: 4px; padding: 6px; }"
                    )
                    layout.addWidget(self.lbl_heatmap_counts)
                else:
                    return
            heatmaps = self.drawer_manager.heatmaps or {}
            if not heatmaps:
                self.lbl_heatmap_counts.setText("Набір теплокарт порожній.")
                return
            parts = []
            total_cells = 0
            for name, grid in sorted(heatmaps.items()):
                # grid очікується як 8x8; рахуємо клітини з інтенсивністю > 0
                try:
                    cnt = sum(1 for row in grid for v in row if (v or 0) > 0)
                except Exception:
                    cnt = 0
                total_cells += cnt
                parts.append(f"{name}: {cnt}")
            summary = f"Всього: {total_cells} | " + ", ".join(parts)
            self.lbl_heatmap_counts.setText(summary)
        except Exception as exc:
            logger.warning(f"Failed to compute heatmap counts: {exc}")

    def _update_title_with_elo(self):
        """Update the title to include ELO ratings for both bots."""
        try:
            # Get ELO ratings for both bots
            white_rating = self.elo_manager.get_bot_rating(WHITE_AGENT)
            black_rating = self.elo_manager.get_bot_rating(BLACK_AGENT)
            
            # Format ELO display with additional info
            white_elo_text = ""
            black_elo_text = ""
            
            if white_rating:
                games_text = f" ({white_rating.games_played} games)" if white_rating.games_played > 0 else ""
                white_elo_text = f" (ELO: {white_rating.elo:.0f}{games_text})"
            if black_rating:
                games_text = f" ({black_rating.games_played} games)" if black_rating.games_played > 0 else ""
                black_elo_text = f" (ELO: {black_rating.elo:.0f}{games_text})"
            
            # Update title
            title_text = f"White: {WHITE_AGENT}{white_elo_text}    |    Black: {BLACK_AGENT}{black_elo_text}"
            self.title_label.setText(title_text)
            
        except Exception as exc:
            logger.warning(f"Failed to load ELO ratings: {exc}")
            # Fallback to basic title without ELO
            self.title_label.setText(f"White: {WHITE_AGENT}    |    Black: {BLACK_AGENT}")

    def _count_heatmaps(self):
        """Підрахувати кількість хітмапів по фігурам та загально."""
        try:
            piece_counts = {}
            total_heatmaps = 0
            
            # Підрахунок хітмапів по фігурам
            for piece_name, heatmap_data in self.drawer_manager.heatmaps.items():
                if isinstance(heatmap_data, list) and len(heatmap_data) > 0:
                    # Перевіряємо, чи це двовимірний масив (8x8)
                    if isinstance(heatmap_data[0], list) and len(heatmap_data) == 8:
                        piece_counts[piece_name] = 1
                        total_heatmaps += 1
                    else:
                        piece_counts[piece_name] = len(heatmap_data)
                        total_heatmaps += len(heatmap_data)
                else:
                    piece_counts[piece_name] = 0
            
            return piece_counts, total_heatmaps
            
        except Exception as exc:
            logger.warning(f"Failed to count heatmaps: {exc}")
            return {}, 0

    def _update_heatmap_stats(self):
        """Оновити статистику хітмапів у вкладці."""
        try:
            piece_counts, total_heatmaps = self._count_heatmaps()
            
            if total_heatmaps == 0:
                stats_text = "🔥 <b>Heatmap Statistics</b><br>No heatmaps available"
            else:
                stats_text = f"🔥 <b>Heatmap Statistics</b><br>"
                stats_text += f"<b>Total heatmaps:</b> {total_heatmaps}<br>"
                stats_text += f"<b>By piece type:</b><br>"
                
                for piece_name, count in sorted(piece_counts.items()):
                    if count > 0:
                        stats_text += f"  • {piece_name}: {count}<br>"
                
                # Додаємо інформацію про активний хітмап
                if self.drawer_manager.active_heatmap_piece:
                    stats_text += f"<br><b>Active:</b> {self.drawer_manager.active_heatmap_piece}"
                else:
                    stats_text += f"<br><b>Active:</b> None"
            
            self.heatmap_stats_label.setText(stats_text)
            
        except Exception as exc:
            logger.warning(f"Failed to update heatmap stats: {exc}")
            self.heatmap_stats_label.setText("🔥 <b>Heatmap Statistics</b><br>Error loading statistics")

    def _ensure_bots_registered(self):
        """Ensure both bots are registered in the ELO system with initial ratings."""
        try:
            # Register bots with default ELO ratings if not already registered
            if not self.elo_manager.get_bot_rating(WHITE_AGENT):
                self.elo_manager.register_bot(WHITE_AGENT, 1500.0)
                logger.info(f"Registered {WHITE_AGENT} with initial ELO 1500")
            
            if not self.elo_manager.get_bot_rating(BLACK_AGENT):
                self.elo_manager.register_bot(BLACK_AGENT, 1500.0)
                logger.info(f"Registered {BLACK_AGENT} with initial ELO 1500")
                
        except Exception as exc:
            logger.warning(f"Failed to register bots: {exc}")

    def _refresh_elo_ratings(self):
        """Refresh ELO ratings from the ratings file and update display."""
        try:
            # Reload ratings from file
            self.elo_manager.load_ratings()
            self._update_title_with_elo()
            logger.info("ELO ratings refreshed successfully")
        except Exception as exc:
            logger.error(f"Failed to refresh ELO ratings: {exc}")
            QMessageBox.warning(
                self,
                "⚠️ ELO Refresh Failed",
                f"🔧 <b>Failed to refresh ELO ratings:</b> {exc}\n\n"
                f"<b>This may indicate:</b>\n"
                f"• Ratings file is missing or corrupted\n"
                f"• ELO sync manager is not properly initialized\n"
                f"• File permission issues\n\n"
                f"<b>Try:</b>\n"
                f"• Check if ratings.json exists\n"
                f"• Verify file permissions\n"
                f"• Restart the application"
            )

    def _draw_board_widgets(self):
        for row in range(8):
            for col in range(8):
                cell = Cell(row, col, self.drawer_manager)
                self.grid.addWidget(cell, row, col)
                self.cell_grid[row][col] = cell

    def _init_pieces(self):
        try:
            self.piece_objects.clear()
            for square in chess.SQUARES:
                piece = self.board.piece_at(square)
                if piece:
                    pos = (chess.square_rank(square), chess.square_file(square))
                    self.piece_objects[square] = piece_class_factory(piece, pos)
        except Exception as exc:
            logger.error(f"Failed to initialize pieces: {exc}")
            QMessageBox.warning(
                self,
                "⚠️ Piece Initialization Error",
                f"🔧 <b>Failed to initialize chess pieces:</b> {exc}\n\n"
                f"<b>This may cause display issues.</b> Try refreshing the board."
            )

    def _refresh_board(self):
        try:
            # Оверлеї
            for sq, obj in self.piece_objects.items():
                try:
                    name = obj.__class__.__name__
                    if name == "King":
                        obj.update_king_moves(self.board)
                    elif name == "Rook":
                        obj.update_defended(self.board)
                    elif name == "Knight":
                        obj.update_fork(self.board)
                    elif name == "Queen":
                        obj.update_hanging(self.board)
                        obj.update_pin_and_check(self.board)
                except Exception as exc:
                    logger.warning(f"Failed to update piece {obj.__class__.__name__} at square {sq}: {exc}")

            self.drawer_manager.collect_overlays(self.piece_objects, self.board)

            # Символи та лічильники атак на клітинках
            for row in range(8):
                for col in range(8):
                    try:
                        square = chess.square(col, 7 - row)
                        piece = self.board.piece_at(square)
                        cell = self.cell_grid[row][col]
                        cell.set_piece(piece.symbol() if piece else None)
                        attackers = self.board.attackers(not self.board.turn, square)
                        cell.set_attack_count(len(attackers))
                        cell.set_highlight(False)
                        cell.update()
                    except Exception as exc:
                        logger.warning(f"Failed to update cell at row {row}, col {col}: {exc}")
                        
            # Keep the mini-board in sync
            try:
                self._refresh_mini_board_visuals()
            except Exception as _exc:
                logger.warning(f"Mini-board refresh failed: {_exc}")

        except Exception as exc:
            logger.error(f"Failed to refresh board: {exc}")
            QMessageBox.warning(
                self,
                "⚠️ Board Refresh Error",
                f"🔧 <b>Failed to refresh the chess board:</b> {exc}\n\n"
                f"<b>This may cause display issues.</b> Try restarting the game."
            )

    # ---------- Контролери гри ----------

    def start_auto(self):
        # Якщо стартуємо з початку партії — скинемо usage і таймлайн
        if not self.board.move_stack:
            self.usage_w.clear()
            self.usage_b.clear()
            self.timeline_w.clear()
            self.timeline_b.clear()
            self.timeline.set_data(self.timeline_w, self.timeline_b)
            self._update_usage_charts()
            self.moves_list.clear()
            self.fen_history.clear()

        if not self.auto_running:
            self.auto_running = True
            self.auto_timer.start()
            self.auto_step()

    def pause_auto(self):
        self.auto_timer.stop()
        self.auto_running = False
        
    def start_auto_play(self):
        """Начать автоматическое воспроизведение 10 игр подряд"""
        self.auto_play_mode = True
        self.current_auto_game = 0
        self.auto_play_results = []
        self.btn_auto_play.setEnabled(False)
        self.btn_auto.setEnabled(False)
        self.btn_pause.setEnabled(True)
        
        # Очищаем консоль и добавляем начальное сообщение
        self.console_output.clear()
        self._append_to_console("=== Starting Auto Play Mode ===")
        self._append_to_console(f"Playing {self.auto_play_games} games: {WHITE_AGENT} vs {BLACK_AGENT}")
        self._append_to_console("")
        
        # Обновляем заголовок
        self.setWindowTitle(f"Chess Viewer — Auto Play Mode (Game 1/{self.auto_play_games})")
        
        # Начинаем первую игру
        self._start_next_auto_game()
        
    def _start_next_auto_game(self):
        """Начать следующую игру в режиме автоматического воспроизведения"""
        if self.current_auto_game >= self.auto_play_games:
            self._finish_auto_play()
            return
            
        # Сбрасываем доску для новой игры
        self.board = chess.Board()
        self.piece_objects = {}
        self.usage_w.clear()
        self.usage_b.clear()
        self.timeline_w.clear()
        self.timeline_b.clear()
        self.timeline.set_data(self.timeline_w, self.timeline_b)
        self._update_usage_charts()
        self.moves_list.clear()
        self.fen_history.clear()
        
        # Добавляем информацию о новой игре в консоль
        self._append_to_console(f"--- Starting Game {self.current_auto_game + 1} ---")
        
        # Инициализируем фигуры
        self._init_pieces()
        self._refresh_board()
        self._update_status("-", None)
        
        # Обновляем заголовок
        self.setWindowTitle(f"Chess Viewer — Auto Play Mode (Game {self.current_auto_game + 1}/{self.auto_play_games})")
        
        # Начинаем автоматическую игру
        self.auto_running = True
        self.auto_timer.start()
        self.auto_step()
        
    def _finish_auto_play(self):
        """Завершить автоматическое воспроизведение"""
        self.auto_play_mode = False
        self.auto_running = False
        self.auto_timer.stop()
        
        # Восстанавливаем кнопки
        self.btn_auto_play.setEnabled(True)
        self.btn_auto.setEnabled(True)
        self.btn_pause.setEnabled(False)
        
        # Обновляем заголовок
        self.setWindowTitle("Chess Viewer — Auto Play Complete")
        
        # Показываем статистику в консоли
        self._show_auto_play_summary_in_console()
        
    def _show_auto_play_summary_in_console(self):
        """Показать сводку автоматических игр в консоли"""
        if not self.auto_play_results:
            return
            
        # Подсчитываем статистику
        results_count = {}
        total_moves = 0
        total_duration = 0
        
        for result in self.auto_play_results:
            game_result = result.get('result', '*')
            results_count[game_result] = results_count.get(game_result, 0) + 1
            total_moves += result.get('moves', 0)
            total_duration += result.get('duration_ms', 0)
            
        # Добавляем сводку в консоль
        self._append_to_console("=" * 50)
        self._append_to_console("🎮 AUTO PLAY SUMMARY")
        self._append_to_console("=" * 50)
        self._append_to_console(f"Total games: {len(self.auto_play_results)}")
        self._append_to_console("")
        self._append_to_console("Results:")
        
        for result, count in results_count.items():
            percentage = (count / len(self.auto_play_results)) * 100
            self._append_to_console(f"  {result}: {count} games ({percentage:.1f}%)")
            
        self._append_to_console("")
        self._append_to_console("Statistics:")
        self._append_to_console(f"  Total moves: {total_moves}")
        self._append_to_console(f"  Average moves per game: {total_moves / len(self.auto_play_results):.1f}")
        self._append_to_console(f"  Total duration: {total_duration / 1000:.1f}s")
        self._append_to_console(f"  Average game duration: {total_duration / len(self.auto_play_results) / 1000:.1f}s")
        self._append_to_console("=" * 50)
        self._append_to_console("Auto Play Complete!")
        self._append_to_console("")
    
    def _on_move_time_changed(self, value: int) -> None:
        """Handle move time change."""
        self.timing_manager.set_move_time_ms(value)
        self.min_move_delay_ms = value
        self.auto_timer.setInterval(max(value, self.timing_manager.get_auto_play_interval_ms()))
    
    def _on_viz_delay_changed(self, value: int) -> None:
        """Handle visualization delay change."""
        self.timing_manager.set_visualization_delay_ms(value)
    
    def _on_timing_profile_changed(self, profile_name: str) -> None:
        """Handle timing profile change."""
        if self.timing_manager.apply_predefined_profile(profile_name):
            # Update UI controls to reflect new values
            self.move_time_spinbox.blockSignals(True)
            self.viz_delay_spinbox.blockSignals(True)
            
            self.move_time_spinbox.setValue(self.timing_manager.get_move_time_ms())
            self.viz_delay_spinbox.setValue(self.timing_manager.get_visualization_delay_ms())
            
            self.move_time_spinbox.blockSignals(False)
            self.viz_delay_spinbox.blockSignals(False)
            
            # Update internal timing
            self.min_move_delay_ms = self.timing_manager.get_move_time_ms()
            self.auto_timer.setInterval(self.timing_manager.get_auto_play_interval_ms())
    
    def _on_enhanced_heatmap_changed(self, heatmap_name: str) -> None:
        """Handle enhanced heatmap selection change."""
        if heatmap_name != "none":
            self.drawer_manager.active_heatmap_piece = heatmap_name
            self._refresh_board()
            self._update_heatmap_stats()

    def auto_step(self):
        try:
            # Захист від реентрантних викликів, поки застосування попереднього ходу не завершено
            if self.move_in_progress:
                return
            if self.board.is_game_over():
                if self.auto_play_mode:
                    self._handle_auto_play_game_over()
                else:
                    self.pause_auto()
                    self._show_game_over()
                return

            # Спрощена логіка без складного таймінгу

            mover_color = self.board.turn
            agent = self.white_agent if mover_color == chess.WHITE else self.black_agent

            # Create move object for tracking
            self.current_move_obj = None
            
            # Отримати хід з обробкою помилок
            try:
                move = agent.choose_move(self.board)
                
                # Create move object for visualization
                if move:
                    bot_name = f"WFC > {agent.__class__.__name__}" if hasattr(agent, 'wfc_engine') else agent.__class__.__name__
                    self.current_move_obj = create_move_object(move, self.board, bot_name)
                    
                    # Update mini board and method status widgets
                    self.mini_board_widget.set_board(self.board)
                    self.mini_board_widget.set_current_move(self.current_move_obj)
                    self.method_status_widget.set_move(self.current_move_obj)
            except Exception as exc:
                logger.error(f"Agent {agent.__class__.__name__} failed to choose move: {exc}")
                self.pause_auto()
                QMessageBox.warning(
                    self,
                    "⚠️ AI Agent Error",
                    f"🤖 <b>Agent failed to choose a move:</b>\n\n"
                    f"<b>Agent:</b> {agent.__class__.__name__}\n"
                    f"<b>Error:</b> {exc}\n\n"
                    f"<b>Game paused.</b> You can try resuming or resetting the game."
                )
                return

            if move is None:
                self.pause_auto()
                self._show_game_over()
                return

            # Перевірити легальність ходу
            if not self.board.is_legal(move):
                logger.error(f"Agent {agent.__class__.__name__} returned illegal move: {move}")
                self.pause_auto()
                QMessageBox.warning(
                    self,
                    "⚠️ Invalid Move",
                    f"🚫 <b>Agent returned an illegal move:</b> {move}\n\n"
                    f"<b>Agent:</b> {agent.__class__.__name__}\n"
                    f"<b>Game paused.</b> This may indicate a bug in the agent logic."
                )
                return

            # Підготовка до попереднього показу теплокарти фігури, що ходить
            san = self.board.san(move)  # до push
            move_no = self.board.fullmove_number
            prefix = f"{move_no}. " if mover_color == chess.WHITE else f"{move_no}... "

            moving_piece = self.board.piece_at(move.from_square)
            piece_name = self._piece_type_to_name(moving_piece.piece_type) if moving_piece else None
            if piece_name and piece_name in self.drawer_manager.heatmaps:
                # Увімкнути відповідну теплокарту і оновити оверлеї перед ходом
                self.drawer_manager.active_heatmap_piece = piece_name
                # Не змінюємо вибір у комбобоксі нав’язливо; але якщо він є — синхронізуємо
                if self.heatmap_piece_combo:
                    idx = self.heatmap_piece_combo.findText(piece_name)
                    if idx >= 0 and self.heatmap_piece_combo.currentIndex() != idx:
                        self.heatmap_piece_combo.blockSignals(True)
                        self.heatmap_piece_combo.setCurrentIndex(idx)
                        self.heatmap_piece_combo.blockSignals(False)
                self._refresh_board()

            # Start real-time evaluation visualization if enabled
            if hasattr(self, 'real_time_integrator') and hasattr(self, 'debug_verbose'):
                if self.debug_verbose.isChecked():
                    # Create a copy of the board before the move for evaluation
                    eval_board = self.board.copy()
                    agent_name = WHITE_AGENT if mover_color == chess.WHITE else BLACK_AGENT
                    self.real_time_integrator.start_real_time_evaluation(eval_board, move, agent_name)
            
            # Застосовуємо хід одразу
            self.board.push(move)
            self.fen_history.append(self.board.fen())

            # Оновлюємо дошку
            self._init_pieces()
            self._refresh_board()
            self._refresh_mini_board_visuals()

            # Отримуємо інформацію про хід
            reason = agent.get_last_reason() if hasattr(agent, "get_last_reason") else "-"
            feats = agent.get_last_features() if hasattr(agent, "get_last_features") else None

            # Оновлюємо статистику
            key = self._extract_reason_key(reason)
            if mover_color == chess.WHITE:
                self.usage_w[key] += 1
                self.timeline_w.append(key)
            else:
                self.usage_b[key] += 1
                self.timeline_b.append(key)

            # Додаємо хід до списку
            self.moves_list.addItem(f"{prefix}{san}")
            self.moves_list.setCurrentRow(self.moves_list.count() - 1)
            self.moves_list.scrollToBottom()

            # Оновлюємо статус
            self._update_status(reason, feats)

            # Консольний вивід
            if self.debug_verbose.isChecked():
                print(f"[{WHITE_AGENT if mover_color==chess.WHITE else BLACK_AGENT}] {san} | reason={reason} | key={key} | feats={feats}")

            if self.auto_play_mode:
                move_info = f"Move {len(self.board.move_stack)}: {prefix}{san} ({key})"
                self._append_to_console(move_info)

            # Знімаємо блокування
            self.move_in_progress = False
                
        except Exception as exc:
            logger.error(f"Unexpected error in auto_step: {exc}")
            if self.auto_play_mode:
                self._handle_auto_play_error(exc)
            else:
                self.pause_auto()
                QMessageBox.critical(
                    self,
                    "❌ Game Error",
                    f"🚨 <b>An unexpected error occurred during gameplay:</b>\n\n"
                    f"<b>Error:</b> {exc}\n\n"
                    f"<b>Game paused.</b> You may need to restart the application."
                )


    def _load_heatmap_for_piece(self, move):
        """Завантажити хітмап для фігури, яка робить хід."""
        try:
            # Отримуємо фігуру, яка робить хід
            piece = self.board.piece_at(move.from_square)
            if piece is None:
                return
            
            # Визначаємо тип фігури
            piece_type = piece.piece_type
            piece_name = None
            
            if piece_type == chess.PAWN:
                piece_name = "pawn"
            elif piece_type == chess.KNIGHT:
                piece_name = "knight"
            elif piece_type == chess.BISHOP:
                piece_name = "bishop"
            elif piece_type == chess.ROOK:
                piece_name = "rook"
            elif piece_type == chess.QUEEN:
                piece_name = "queen"
            elif piece_type == chess.KING:
                piece_name = "king"
            
            if piece_name and piece_name in self.drawer_manager.heatmaps:
                # Встановлюємо активний хітмап для цієї фігури
                self.drawer_manager.active_heatmap_piece = piece_name
                self._update_heatmap_stats()
                
                # Оновлюємо комбобокс, якщо він існує
                if self.heatmap_piece_combo:
                    self._populate_heatmap_pieces(piece_name)
                
                logger.info(f"Loaded heatmap for {piece_name} piece")
            
        except Exception as exc:
            logger.warning(f"Failed to load heatmap for piece: {exc}")
                
    def _handle_auto_play_game_over(self):
        """Обработка завершения игры в режиме автоматического воспроизведения"""
        import time
        
        # Сохраняем результат текущей игры
        result = self.board.result()
        moves_count = len(self.board.move_stack)
        duration_ms = int(time.time() * 1000)  # Простое время (можно улучшить)
        
        game_result = {
            'game_id': self.current_auto_game,
            'result': result,
            'moves': moves_count,
            'duration_ms': duration_ms,
            'modules_w': list(self.usage_w.keys()),
            'modules_b': list(self.usage_b.keys()),
            'moves_san': self._moves_san_string(),
            'pgn': self._game_pgn_string()
        }
        
        self.auto_play_results.append(game_result)
        
        # Добавляем результат в консоль вместо показа окна
        self._append_to_console(f"=== Game {self.current_auto_game + 1} Complete ===")
        self._append_to_console(f"Result: {result}")
        self._append_to_console(f"Moves: {moves_count}")
        self._append_to_console(f"Duration: {duration_ms}ms")
        self._append_to_console(f"White modules: {', '.join(self.usage_w.keys())}")
        self._append_to_console(f"Black modules: {', '.join(self.usage_b.keys())}")
        self._append_to_console("")
        
        # Обновляем счетчик игр
        self.current_auto_game += 1
        
        # Небольшая пауза перед следующей игрой
        QTimer.singleShot(2000, self._start_next_auto_game)
        
    def _handle_auto_play_error(self, exc):
        """Обработка ошибки в режиме автоматического воспроизведения"""
        logger.error(f"Error in auto play game {self.current_auto_game + 1}: {exc}")
        
        # Сохраняем результат с ошибкой
        game_result = {
            'game_id': self.current_auto_game,
            'result': 'ERROR',
            'moves': len(self.board.move_stack),
            'duration_ms': 0,
            'error': str(exc),
            'modules_w': list(self.usage_w.keys()),
            'modules_b': list(self.usage_b.keys())
        }
        
        self.auto_play_results.append(game_result)
        
        # Добавляем ошибку в консоль
        self._append_to_console(f"=== Game {self.current_auto_game + 1} ERROR ===")
        self._append_to_console(f"Error: {exc}")
        self._append_to_console("")
        
        self.current_auto_game += 1
        
        # Продолжаем со следующей игрой
        QTimer.singleShot(1000, self._start_next_auto_game)
    
    def _append_to_console(self, text):
        """Добавить текст в консольный вывод"""
        self.console_output.append(text)
        # Автоматически прокручиваем вниз
        scrollbar = self.console_output.verticalScrollBar()
        scrollbar.setValue(scrollbar.maximum())

    # ---------- Копі-кнопки ----------

    def _moves_san_string(self) -> str:
        temp = chess.Board()
        parts = []
        for mv in self.board.move_stack:
            parts.append(temp.san(mv))
            temp.push(mv)
        out = []
        for i, san in enumerate(parts, start=1):
            if i % 2 == 1:
                move_no = (i + 1) // 2
                out.append(f"{move_no}. {san}")
            else:
                out.append(san)
        return " ".join(out)

    def _game_pgn_string(self) -> str:
        res = self.board.result() if self.board.is_game_over() else "*"
        return (
            f"[Event \"Viewer\"]\n[Site \"Local\"]\n"
            f"[White \"{WHITE_AGENT}\"]\n[Black \"{BLACK_AGENT}\"]\n"
            f"[Result \"{res}\"]\n\n{self._moves_san_string()} {res}\n"
        )

    def copy_san(self):
        try:
            san_text = self._moves_san_string()
            QApplication.clipboard().setText(san_text, QClipboard.Clipboard)
            QMessageBox.information(
                self, 
                "✅ Copied Successfully", 
                f"📋 <b>SAN sequence copied to clipboard</b>\n\n"
                f"<b>Moves:</b> {san_text[:100]}{'...' if len(san_text) > 100 else ''}"
            )
        except Exception as exc:
            logger.error(f"Failed to copy SAN: {exc}")
            QMessageBox.critical(
                self,
                "❌ Copy Failed",
                f"🚨 <b>Failed to copy SAN sequence:</b> {exc}\n\n"
                f"<b>Try:</b>\n"
                f"• Check if clipboard is accessible\n"
                f"• Try again in a moment\n"
                f"• Restart the application if the problem persists"
            )

    def copy_pgn(self):
        try:
            pgn_text = self._game_pgn_string()
            QApplication.clipboard().setText(pgn_text, QClipboard.Clipboard)
            QMessageBox.information(
                self, 
                "✅ Copied Successfully", 
                f"📋 <b>PGN game copied to clipboard</b>\n\n"
                f"<b>Game:</b> {pgn_text[:200]}{'...' if len(pgn_text) > 200 else ''}"
            )
        except Exception as exc:
            logger.error(f"Failed to copy PGN: {exc}")
            QMessageBox.critical(
                self,
                "❌ Copy Failed",
                f"🚨 <b>Failed to copy PGN game:</b> {exc}\n\n"
                f"<b>Try:</b>\n"
                f"• Check if clipboard is accessible\n"
                f"• Try again in a moment\n"
                f"• Restart the application if the problem persists"
            )

    def save_png(self):
        """Save current board state as PNG image for XRPA analysis."""
        # Get file path from user
        file_path, _ = QFileDialog.getSaveFileName(
            self,
            "Зберегти PNG для XRPA",
            f"xrpa_analysis_{len(self.board.move_stack)}.png",
            "PNG Images (*.png);;All Files (*)"
        )
        
        if not file_path:
            return
            
        try:
            # Capture the board frame as pixmap
            pixmap = self.board_frame.grab()
            
            # Add metadata overlay with current position info
            painter = QPainter(pixmap)
            painter.setPen(QPen(QColor(0, 0, 0), 2))
            painter.setFont(QFont("Arial", 12))
            
            # Add position info
            fen = self.board.fen()
            move_count = len(self.board.move_stack)
            turn = "White" if self.board.turn == chess.WHITE else "Black"
            
            info_text = f"Move: {move_count} | Turn: {turn}\nFEN: {fen[:50]}..."
            painter.drawText(10, 20, info_text)
            
            # Add heatmap info if active
            if self.drawer_manager.active_heatmap_piece:
                heatmap_text = f"Heatmap: {self.drawer_manager.active_heatmap_piece}"
                painter.drawText(10, 50, heatmap_text)
            
            painter.end()
            
            # Save the image
            pixmap.save(file_path, "PNG")
            
            # Also save UI data as JSON for XRPA analysis
            json_path = file_path.replace('.png', '_data.json')
            ui_data = self.drawer_manager.export_ui_data()
            ui_data.update({
                "fen": fen,
                "move_count": move_count,
                "turn": turn,
                "heatmap_piece": self.drawer_manager.active_heatmap_piece,
                "heatmap_set": self.drawer_manager.active_heatmap_set,
                "timestamp": QTimer().remainingTime()  # Simple timestamp
            })
            
            import json
            with open(json_path, 'w', encoding='utf-8') as f:
                json.dump(ui_data, f, indent=2, ensure_ascii=False)
            
            QMessageBox.information(
                self, 
                "Збережено", 
                f"PNG збережено: {file_path}\nJSON дані: {json_path}"
            )
            
        except Exception as e:
            QMessageBox.warning(self, "Помилка", f"Не вдалося зберегти PNG: {e}")

    def _auto_save_xrpa_png(self, result):
        """Automatically save PNG for XRPA analysis when game ends."""
        import os
        from datetime import datetime
        
        # Create XRPA output directory
        xrpa_dir = "xrpa_analysis"
        os.makedirs(xrpa_dir, exist_ok=True)
        
        # Generate filename with timestamp and result
        timestamp = datetime.now().strftime("%Y%m%d_%H%M%S")
        filename = f"xrpa_{timestamp}_{result.replace('-', '_')}_{len(self.board.move_stack)}moves.png"
        file_path = os.path.join(xrpa_dir, filename)
        
        # Capture board as pixmap
        pixmap = self.board_frame.grab()
        
        # Add metadata overlay
        painter = QPainter(pixmap)
        painter.setPen(QPen(QColor(0, 0, 0), 2))
        painter.setFont(QFont("Arial", 10))
        
        # Add game info
        fen = self.board.fen()
        move_count = len(self.board.move_stack)
        turn = "White" if self.board.turn == chess.WHITE else "Black"
        
        info_lines = [
            f"XRPA Analysis - {timestamp}",
            f"Result: {result} | Moves: {move_count} | Turn: {turn}",
            f"White: {WHITE_AGENT} | Black: {BLACK_AGENT}",
            f"FEN: {fen[:60]}...",
        ]
        
        if self.drawer_manager.active_heatmap_piece:
            info_lines.append(f"Heatmap: {self.drawer_manager.active_heatmap_piece}")
        
        y_offset = 15
        for line in info_lines:
            painter.drawText(10, y_offset, line)
            y_offset += 15
        
        painter.end()
        
        # Save PNG
        pixmap.save(file_path, "PNG")
        
        # Save JSON data
        json_path = file_path.replace('.png', '_data.json')
        ui_data = self.drawer_manager.export_ui_data()
        ui_data.update({
            "fen": fen,
            "result": result,
            "move_count": move_count,
            "turn": turn,
            "white_agent": WHITE_AGENT,
            "black_agent": BLACK_AGENT,
            "heatmap_piece": self.drawer_manager.active_heatmap_piece,
            "heatmap_set": self.drawer_manager.active_heatmap_set,
            "timestamp": timestamp,
            "moves_san": self._moves_san_string(),
            "game_pgn": self._game_pgn_string()
        })
        
        import json
        with open(json_path, 'w', encoding='utf-8') as f:
            json.dump(ui_data, f, indent=2, ensure_ascii=False)
        
        print(f"XRPA analysis saved: {file_path}")

    # ---------- Метрики / статуси ----------

    def _truthy_features_preview(self, feats: dict | None) -> str:
        if not feats:
            return "—"
        items = []
        for k, v in feats.items():
            if isinstance(v, bool):
                if v: items.append(k)
            elif isinstance(v, (int, float)):
                if v != 0: items.append(f"{k}={v}")
            elif isinstance(v, (list, tuple, set)):
                if v: items.append(f"{k}[{len(v)}]")
            elif isinstance(v, dict):
                if v: items.append(f"{k}{{{len(v)}}}")
            elif isinstance(v, str):
                if v: items.append(f"{k}={v}")
            else:
                if v: items.append(f"{k}={v}")
            if len(items) >= 10:
                break
        return ", ".join(items) if items else "—"

    def _phase(self) -> str:
        count = sum(1 for pc in self.board.piece_map().values() if pc.piece_type != chess.KING)
        if count <= 12: return "endgame"
        if count <= 20: return "midgame"
        return "opening"

    def _extract_reason_key(self, reason: str) -> str:
        """
        Витягуємо «ключ модуля/тега» із reason:
        - спочатку шукаємо токени з whitelist (REASON_PRIORITY) у заданому порядку;
        - інакше беремо перший UPPER_CASE токен з рядка;
        - інакше 'OTHER'.
        """
        if not reason or reason == "-":
            return "OTHER"
        up = reason.upper()

        for tok in REASON_PRIORITY:
            if tok in up:
                return tok

        m = re.search(r"\b[A-Z][A-Z_]{1,}\b", up)
        if m:
            return m.group(0)

        return "OTHER"

    def _update_usage_charts(self) -> None:
        """Refresh per-side usage charts with current counts."""
        try:
            self.chart_usage_w.set_data(self.usage_w)
            self.chart_usage_b.set_data(self.usage_b)
        except Exception as exc:
            logger.warning(f"Failed to update usage charts: {exc}")
            # Charts will show empty data rather than crashing

    def _generate_heatmaps(self) -> None:
        """Invoke heatmap generation and notify the user."""
        try:
            fens_file = Path("fens.txt")
            if fens_file.exists():
                with fens_file.open("r", encoding="utf-8") as fh:
                    fens = [line.strip() for line in fh if line.strip()]
                logger.info(f"📁 Loaded {len(fens)} FEN positions from fens.txt")
            else:
                fens = [self.board.fen()]
                logger.info("📁 Using current board position for heatmap generation")
            
            logger.info("🔄 Starting heatmap generation...")
            generate_heatmaps(fens, pattern_set="default")
            
            # Оновлюємо статистику після генерації
            self.drawer_manager._load_heatmaps()
            self._update_heatmap_stats()
            
            QMessageBox.information(
                self,
                "✅ Heatmaps Generated Successfully",
                f"🎉 Heatmap generation completed!\n\n"
                f"📊 Generated heatmaps for {len(fens)} position(s)\n"
                f"📁 Saved to: analysis/heatmaps/default/\n\n"
                f"🔄 Heatmap statistics updated!",
            )
        except FileNotFoundError as exc:
            if "Rscript" in str(exc) or "wolframscript" in str(exc):
                ErrorHandler.handle_heatmap_error(exc, "missing software")
                QMessageBox.critical(
                    self,
                    "❌ Missing Required Software",
                    f"🔧 <b>Required software not found:</b> {exc}\n\n"
                    f"<b>To fix this:</b>\n"
                    f"• Install R from https://www.r-project.org/\n"
                    f"• OR install Wolfram Engine from https://www.wolfram.com/engine/\n\n"
                    f"<b>After installation:</b>\n"
                    f"• Restart your terminal/command prompt\n"
                    f"• Try generating heatmaps again"
                )
            else:
                ErrorHandler.handle_file_error(exc, "heatmap generation")
                QMessageBox.critical(
                    self,
                    "❌ File Not Found",
                    f"🔍 <b>Missing file:</b> {exc}\n\n"
                    f"<b>Possible solutions:</b>\n"
                    f"• Check if the file path is correct\n"
                    f"• Ensure the file exists and is readable\n"
                    f"• Try running the application from the correct directory"
                )
        except subprocess.CalledProcessError as exc:
            ErrorHandler.handle_heatmap_error(exc, "script execution")
            QMessageBox.critical(
                self,
                "❌ Script Execution Failed",
                f"🔧 <b>Heatmap generation script failed:</b>\n\n"
                f"<b>Error details:</b> {exc}\n\n"
                f"<b>Common causes:</b>\n"
                f"• R/Wolfram script has syntax errors\n"
                f"• Missing required R packages\n"
                f"• Insufficient permissions\n"
                f"• Corrupted script files\n\n"
                f"<b>Try:</b>\n"
                f"• Check R package installation\n"
                f"• Run the script manually to see detailed errors\n"
                f"• Reinstall the application"
            )
        except Exception as exc:
            ErrorHandler.handle_heatmap_error(exc, "unexpected error")
            QMessageBox.critical(
                self,
                "❌ Unexpected Error",
                f"🚨 <b>An unexpected error occurred:</b>\n\n"
                f"<b>Error:</b> {exc}\n\n"
                f"<b>Please try:</b>\n"
                f"• Restart the application\n"
                f"• Check available disk space\n"
                f"• Verify file permissions\n"
                f"• Report this issue if it persists"
            )

    def _sync_heatmap_set_selection(self) -> None:
        """Ensure the set combo reflects :class:`DrawerManager` state."""

        if not self.heatmap_set_combo:
            return
        active = self.drawer_manager.active_heatmap_set
        index = self.heatmap_set_combo.findText(active)
        if index >= 0 and self.heatmap_set_combo.currentIndex() != index:
            self.heatmap_set_combo.blockSignals(True)
            self.heatmap_set_combo.setCurrentIndex(index)
            self.heatmap_set_combo.blockSignals(False)

    def _populate_heatmap_pieces(self, current_piece: str | None) -> None:
        """Rebuild the piece combo according to the active set."""

        if not self.heatmap_piece_combo:
            return
        self.heatmap_piece_combo.blockSignals(True)
        self.heatmap_piece_combo.clear()
        self.heatmap_piece_combo.addItem("none")
        for name in self.drawer_manager.heatmaps:
            self.heatmap_piece_combo.addItem(name)

        selection = (
            current_piece
            if current_piece is not None
            else self.drawer_manager.active_heatmap_piece
        )
        if selection is None:
            self.heatmap_piece_combo.setCurrentIndex(0)
        else:
            idx = self.heatmap_piece_combo.findText(selection)
            if idx >= 0:
                self.heatmap_piece_combo.setCurrentIndex(idx)
            else:
                self.heatmap_piece_combo.setCurrentIndex(0)
        self.heatmap_piece_combo.setEnabled(self.heatmap_piece_combo.count() > 1)
        self.heatmap_piece_combo.blockSignals(False)

    def _save_heatmap_preferences(
        self, *, set_name: str | None = None, piece_name: str | None = None
    ) -> None:
        """Persist the chosen heatmap set/piece across viewer sessions."""

        if set_name is not None:
            self.settings.setValue("heatmap/set", set_name)
        if piece_name is not None:
            value = "none" if piece_name is None else piece_name
            self.settings.setValue("heatmap/piece", value)

    def _on_heatmap_set(self, set_name: str) -> None:
        """Callback for heatmap set selection."""

        if not set_name:
            return

        previous_piece_raw = self.settings.value("heatmap/piece")
        previous_piece_missing = previous_piece_raw is None
        previous_piece = None
        if not previous_piece_missing:
            previous_piece_str = str(previous_piece_raw)
            previous_piece = None if previous_piece_str == "none" else previous_piece_str

        self.drawer_manager.set_heatmap_set(set_name)
        self._sync_heatmap_set_selection()

        active_piece = self.drawer_manager.active_heatmap_piece
        if not previous_piece_missing:
            if previous_piece is None:
                active_piece = None
            elif previous_piece in self.drawer_manager.heatmaps:
                active_piece = previous_piece

        self.drawer_manager.active_heatmap_piece = active_piece
        self._populate_heatmap_pieces(active_piece)
        self._save_heatmap_preferences(
            set_name=self.drawer_manager.active_heatmap_set,
            piece_name=active_piece,
        )
        self._update_heatmap_stats()
        self._refresh_board()
        self._update_heatmap_counts()

    def _on_heatmap_piece(self, piece: str | None) -> None:
        """Callback for heatmap piece selection."""
        self.drawer_manager.active_heatmap_piece = piece
        self._save_heatmap_preferences(
            set_name=self.drawer_manager.active_heatmap_set,
            piece_name=piece,
        )
        self._update_heatmap_stats()
        self._refresh_board()
        # Підрахунки залежать від набору; але оновимо і тут для консистентності
        self._update_heatmap_counts()

    def _on_timeline_click(self, index: int, is_white: bool) -> None:
        """Handle click on the usage timeline by reporting the move index."""
        side = "W" if is_white else "B"
        print(f"Timeline click: {side} move {index}")
        row = index * 2 + (0 if is_white else 1)
        if row < self.moves_list.count():
            self.moves_list.setCurrentRow(row)
            self.moves_list.scrollToItem(self.moves_list.item(row))

    def _update_status(self, reason: str, feats: dict | None):
        try:
            self.lbl_module.setText(f"Модуль: {reason}")
            self.lbl_features.setText(f"Фічі: {self._truthy_features_preview(feats)}")

            try:
                metrics_lines = build_sidebar_metrics(
                    self.board,
                    {
                        chess.WHITE: self.tmap_white,
                        chess.BLACK: self.tmap_black,
                    },
                )
            except Exception as exc:
                logger.warning(f"Failed to build sidebar metrics: {exc}")
                metrics_lines = ["ThreatMap: Error", "Attacks: Error", "Leaders: Error", "King: Error"]

            # Ensure UI labels stay in sync even if helper adds/removes lines later.
            labels = (
                self.lbl_threat,
                self.lbl_attacks,
                self.lbl_leaders,
                self.lbl_king,
            )
            for label, text in zip(labels, metrics_lines):
                label.setText(text)
            for label in labels[len(metrics_lines):]:
                label.setText("")

            # Оновити usage-діаграми і графік
            self._update_usage_charts()
            self.timeline.set_data(self.timeline_w, self.timeline_b)
            
        except Exception as exc:
            logger.error(f"Failed to update status: {exc}")
            # Don't show error dialog for status updates to avoid spam

    def _show_critical_error(self, title: str, message: str):
        """Display a critical error message and close the application."""
        msg_box = QMessageBox(self)
        msg_box.setWindowTitle(title)
        msg_box.setText(message)
        msg_box.setIcon(QMessageBox.Critical)
        msg_box.setStandardButtons(QMessageBox.Ok)
        msg_box.exec()
        self.close()

    def _save_game_to_runs(self, result: str) -> None:
        """Save the current game to the runs folder."""
        import json
        import os
        from datetime import datetime
        
        # Create runs directory if it doesn't exist
        os.makedirs("runs", exist_ok=True)
        
        # Generate timestamp for filename
        ts = datetime.now().strftime("%Y%m%d_%H%M%S_%f")
        run_path = os.path.join("runs", f"{ts}.json")
        
        # Collect game data
        moves_log = []
        fens_log = []
        modules_w = []
        modules_b = []
        
        # Replay the game to collect data
        temp_board = chess.Board()
        for move in self.board.move_stack:
            san = temp_board.san(move)
            moves_log.append(san)
            temp_board.push(move)
            fens_log.append(temp_board.fen())
            
            # Get reason for the move (simplified - would need agent access)
            if temp_board.turn == chess.BLACK:  # Move was made by white
                modules_w.append("UI_Game")
            else:  # Move was made by black
                modules_b.append("UI_Game")
        
        # Save to file
        with open(run_path, "w", encoding="utf-8") as f:
            json.dump(
                {
                    "moves": moves_log,
                    "fens": fens_log,
                    "modules_w": modules_w,
                    "modules_b": modules_b,
                    "result": result,
                    "white_agent": WHITE_AGENT,
                    "black_agent": BLACK_AGENT,
                },
                f,
                ensure_ascii=False,
                indent=2,
            )
        
        logger.info(f"Game saved to {run_path}")

    def _update_elo_counter(self, result: str) -> None:
        """Update ELO ratings and game counter."""
        try:
            # Initialize ELO sync manager
            elo_manager = ELOSyncManager()
            
            # Determine winner
            if result == "1-0":
                winner = WHITE_AGENT
                loser = BLACK_AGENT
            elif result == "0-1":
                winner = BLACK_AGENT
                loser = WHITE_AGENT
            else:  # Draw
                winner = None
                loser = None
            
            # Update ratings
            if winner and loser:
                # Update winner
                winner_rating = elo_manager.get_bot_rating(winner)
                if winner_rating:
                    elo_manager.update_bot_rating(
                        winner, 
                        winner_rating.elo + 20,  # Simple +20 for win
                        "local",
                        "Game win"
                    )
                # Update loser
                loser_rating = elo_manager.get_bot_rating(loser)
                if loser_rating:
                    elo_manager.update_bot_rating(
                        loser, 
                        loser_rating.elo - 20,  # Simple -20 for loss
                        "local",
                        "Game loss"
                    )
            else:
                # Draw - small adjustments
                white_rating = elo_manager.get_bot_rating(WHITE_AGENT)
                if white_rating:
                    elo_manager.update_bot_rating(
                        WHITE_AGENT,
                        white_rating.elo + 2,
                        "local",
                        "Game draw"
                    )
                black_rating = elo_manager.get_bot_rating(BLACK_AGENT)
                if black_rating:
                    elo_manager.update_bot_rating(
                        BLACK_AGENT,
                        black_rating.elo + 2,
                        "local",
                        "Game draw"
                    )
            
            logger.info(f"ELO ratings updated for {WHITE_AGENT} vs {BLACK_AGENT}")
            
        except Exception as exc:
            logger.error(f"Failed to update ELO counter: {exc}")

    def _show_game_over(self):
        res = self.board.result()
        winner = chess.WHITE if res == "1-0" else chess.BLACK
        if res in {"1-0", "0-1"}:
            try:
                update_from_board(self.board, winner)
                update_from_history(list(self.board.move_stack), winner, steps=[15, 21, 35])
            except Exception as exc:
                logger.warning(f"Failed to update PST training data: {exc}")
                
        heatmap_msg = ""
        if self.fen_history:
            active_set = self.drawer_manager.active_heatmap_set or "default"
            try:
                generate_heatmaps(self.fen_history, pattern_set=active_set)
            except Exception as exc:  # pragma: no cover - UI notification
                heatmap_msg = f"\n\n⚠️ Heatmap update failed: {exc}"
                logger.error(f"Heatmap generation failed: {exc}")
            else:
                self.fen_history.clear()
                self.drawer_manager.set_heatmap_set(active_set)
                self._sync_heatmap_set_selection()
                self._populate_heatmap_pieces(self.drawer_manager.active_heatmap_piece)
                self._save_heatmap_preferences(
                    set_name=self.drawer_manager.active_heatmap_set,
                    piece_name=self.drawer_manager.active_heatmap_piece,
                )
                self._update_heatmap_stats()
                self._refresh_board()
                # Оновити підсумки теплокарт після генерації
                try:
                    self._update_heatmap_counts()
                except Exception as exc:
                    logger.warning(f"Failed to update heatmap counts after generation: {exc}")
                heatmap_msg = (
                    f"\n\n✅ Heatmaps updated for set '{active_set}'."
                )
        
        # Auto-save PNG for XRPA analysis
        try:
            self._auto_save_xrpa_png(res)
        except Exception as exc:
            print(f"Auto-save PNG failed: {exc}")

        # Save game to runs folder and update ELO counter
        try:
            self._save_game_to_runs(res)
            self._update_elo_counter(res)
        except Exception as exc:
            logger.error(f"Failed to save game or update ELO: {exc}")

        # Виводимо результат в консоль замість message box
        self._append_to_console("=" * 50)
        self._append_to_console("🎯 GAME COMPLETE")
        self._append_to_console("=" * 50)
        self._append_to_console(f"🏁 Result: {res}")
        self._append_to_console(f"📋 Moves: {self._moves_san_string()}")
        if heatmap_msg:
            self._append_to_console(heatmap_msg.strip())
        self._append_to_console("=" * 50)
        self._append_to_console("")

# ====== Запуск ======
if __name__ == "__main__":
    try:
        # Initialize Qt Application with error handling
        app = QApplication(sys.argv)
        app.setApplicationName("Chess Viewer")
        app.setApplicationVersion("1.0")
        
        # Set application style for better error visibility
        app.setStyleSheet("""
            QMessageBox {
                background-color: #f8f9fa;
            }
            QMessageBox QLabel {
                color: #212529;
            }
            QPushButton {
                background-color: #007bff;
                color: white;
                border: none;
                padding: 8px 16px;
                border-radius: 4px;
                font-weight: bold;
            }
            QPushButton:hover {
                background-color: #0056b3;
            }
        """)
        
        # Create and show the main window
        viewer = ChessViewer()
        viewer.show()
        
        # Start the event loop
        sys.exit(app.exec())
        
    except ImportError as exc:
        ErrorHandler.handle_import_error(exc, "application startup")
        sys.exit(1)
        
    except FileNotFoundError as exc:
        ErrorHandler.handle_file_error(exc, "application startup")
        sys.exit(1)
        
    except PermissionError as exc:
        ErrorHandler.handle_permission_error(exc, "application startup")
        sys.exit(1)
        
    except Exception as exc:
        ErrorHandler.log_error(exc, "application startup")
        print("❌ Application Launch Failed")
        print(f"🚨 Unexpected error: {exc}")
        print("\n🔧 Troubleshooting steps:")
        print("1. Check if all required files are present")
        print("2. Verify Python version compatibility")
        print("3. Try running from the project root directory")
        print("4. Check file permissions")
        print("\n📝 If the problem persists, please report this issue")
        sys.exit(1)<|MERGE_RESOLUTION|>--- conflicted
+++ resolved
@@ -44,25 +44,15 @@
 from utils.module_colors import MODULE_COLORS, REASON_PRIORITY
 from ui.usage_timeline import UsageTimeline
 from ui.panels import create_heatmap_panel
-<<<<<<< HEAD
-from ui.mini_board_widget import MiniBoardWidget
-from ui.method_status_widget import MethodStatusWidget
-=======
 from ui.mini_board import MiniBoard
->>>>>>> 253949fe
 from utils.integration import generate_heatmaps
 from utils.metrics_sidebar import build_sidebar_metrics
 from utils.timing_config import get_timing_config
 from core.move_object import MoveObject, create_move_object
 from chess_ai.elo_sync_manager import ELOSyncManager
-<<<<<<< HEAD
-from chess_ai.wfc_engine import WFCEngine, create_chess_wfc_engine
-from chess_ai.bsp_engine import BSPEngine, create_chess_bsp_engine
-=======
 from chess_ai.bsp_engine import create_chess_bsp_engine
 from chess_ai.wfc_engine import create_chess_wfc_engine
 from core.pattern_loader import PatternResponder
->>>>>>> 253949fe
 
 # Set Stockfish path if available
 import os
@@ -142,17 +132,12 @@
         self.setWindowTitle("Chess Viewer — ThreatMap & Metrics")
         self.resize(980, 620)  # більше місця праворуч
         
-<<<<<<< HEAD
-        # Мінімальна затримка між застосуванням ходів (мс) - now from config
-        self.min_move_delay_ms = 400  # Will be overridden by config
-=======
         # Import timing configuration
         from core.timing_config import timing_manager
         self.timing_manager = timing_manager
         
         # Мінімальна затримка між застосуванням ходів (мс)
         self.min_move_delay_ms = self.timing_manager.get_move_time_ms()
->>>>>>> 253949fe
         
         # Create central widget
         self.central_widget = QWidget()
