# pyside_viewer.py
# Ліворуч: дошка (припіднята). Праворуч: кнопки + статуси + лічильник використання модулів.
# Додано: Usage таймлайн (два ряди кольорових прямокутників для W/B).
# Боти задаються тут у коді.

from utils.usage_logger import record_usage
record_usage(__file__)

import sys
import re
import chess
import logging
import subprocess
import time
from collections import defaultdict
from pathlib import Path
from PySide6.QtWidgets import (
    QApplication, QWidget, QGridLayout, QVBoxLayout, QHBoxLayout,
    QFrame, QPushButton, QLabel, QCheckBox, QMessageBox, QSizePolicy,
    QListWidget, QScrollArea, QFileDialog, QTextEdit, QSplitter,
    QScrollBar, QMainWindow, QTabWidget, QSpinBox, QComboBox
)
from PySide6.QtCore import QTimer, QRect, Qt, QSettings
from PySide6.QtGui import QClipboard, QPainter, QColor, QPen, QPixmap, QFont

from utils.error_handler import ErrorHandler

# Set up logging
logging.basicConfig(
    level=logging.INFO,
    format='%(asctime)s - %(name)s - %(levelname)s - %(message)s'
)
logger = logging.getLogger(__name__)

from core.pst_trainer import update_from_board, update_from_history
from core.piece import piece_class_factory
from ui.cell import Cell
from ui.drawer_manager import DrawerManager
from evaluation import evaluate
from chess_ai.pattern_detector import PatternDetector, ChessPattern, PatternType
from chess_ai.pattern_storage import PatternCatalog
from ui.mini_board import MiniBoard
from chess_ai.bot_agent import make_agent
from chess_ai.enhanced_dynamic_bot import EnhancedDynamicBot
from chess_ai.threat_map import ThreatMap
from utils.load_runs import load_runs
from utils.module_usage import aggregate_module_usage
from utils.module_colors import MODULE_COLORS, REASON_PRIORITY
from ui.usage_timeline import UsageTimeline
from ui.panels import create_heatmap_panel
from ui.mini_board import MiniBoard
from utils.integration import generate_heatmaps
from utils.metrics_sidebar import build_sidebar_metrics
from utils.timing_config import get_timing_config
from core.move_object import MoveObject, create_move_object
from chess_ai.elo_sync_manager import ELOSyncManager
from chess_ai.bsp_engine import create_chess_bsp_engine
from chess_ai.wfc_engine import create_chess_wfc_engine
from core.pattern_loader import PatternResponder
<<<<<<< HEAD
from ui.pattern_display import PatternDisplayWidget
=======
from chess_ai.pattern_detector import PatternDetector, PatternType
from chess_ai.pattern_storage import PatternCatalog
from core.evaluator import Evaluator

# Import enhanced pattern system
from ui.pattern_display_widget import PatternDisplayWidget, GameControlsWidget
from ui.pattern_management_widget import PatternManagementWidget
from chess_ai.enhanced_pattern_system import PatternManager
from chess_ai.enhanced_pattern_detector import EnhancedPatternDetector
>>>>>>> 41f6fce7

# Set Stockfish path if available
import os
if not os.environ.get("STOCKFISH_PATH"):
    stockfish_path = "/workspace/bin/stockfish-bin"
    if os.path.exists(stockfish_path):
        os.environ["STOCKFISH_PATH"] = stockfish_path

# Фіксована пара ботів у в’ювері:
WHITE_AGENT = "StockfishBot"
BLACK_AGENT = "EnhancedDynamicBot"  # Используем улучшенный бот против Stockfish

class OverallUsageChart(QWidget):
    """Simple bar chart summarising module usage across multiple runs."""

    def __init__(self, parent=None):
        super().__init__(parent)
        self.counts = {}
        self.pad = 8
        self.bar_h = 14
        self.legend_h = 20
        self.setMinimumWidth(280)
        self._update_height()

    def _update_height(self) -> None:
        total = len(self.counts)
        height = self.pad + total * (self.bar_h + self.pad) + self.legend_h
        self.setMinimumHeight(height)
        self.updateGeometry()

    def set_data(self, counts):
        self.counts = dict(counts)
        self._update_height()
        self.update()

    def paintEvent(self, ev):  # pragma: no cover - GUI drawing
        painter = QPainter(self)
        painter.fillRect(self.rect(), QColor(250, 250, 250))
        if not self.counts:
            return

        w = self.width()
        max_count = max(self.counts.values())
        items = sorted(self.counts.items(), key=lambda kv: (-kv[1], kv[0]))

        y = self.pad
        for name, count in items:
            bar_w = (
                int((w - self.pad * 2) * (count / max_count)) if max_count else 0
            )
            color = MODULE_COLORS.get(name, MODULE_COLORS["OTHER"])
            painter.fillRect(QRect(self.pad, y, bar_w, self.bar_h), color)
            painter.setPen(QPen(QColor(60, 60, 60)))
            painter.drawRect(QRect(self.pad, y, bar_w, self.bar_h))
            painter.drawText(
                self.pad + bar_w + 4, y + self.bar_h - 2, f"{name} ({count})"
            )
            y += self.bar_h + self.pad

        # Legend mapping colours to modules
        y_leg = y
        x_leg = self.pad
        painter.setPen(QPen(QColor(80, 80, 80)))
        for name, _ in items:
            color = MODULE_COLORS.get(name, MODULE_COLORS["OTHER"])
            rect = QRect(x_leg, y_leg, 10, 10)
            painter.fillRect(rect, color)
            painter.drawRect(rect)
            painter.drawText(x_leg + 14, y_leg + 10, name)
            x_leg += 14 + painter.fontMetrics().horizontalAdvance(name) + 10
            if x_leg > w - self.pad:
                break

class ChessViewer(QMainWindow):
    def __init__(self):
        super().__init__()
        self.setWindowTitle("Chess Viewer — ThreatMap & Metrics")
        self.resize(980, 620)  # більше місця праворуч
        
        # Import timing configuration
        from core.timing_config import timing_manager
        self.timing_manager = timing_manager
        
        # Мінімальна затримка між застосуванням ходів (мс)
        self.min_move_delay_ms = self.timing_manager.get_move_time_ms()
        
        # Create central widget
        self.central_widget = QWidget()
        self.setCentralWidget(self.central_widget)

        try:
            # Логіка позиції
            self.board = chess.Board()
            self.piece_objects = {}
            self.settings = QSettings("ChessViewer", "Preferences")
        except Exception as exc:
            ErrorHandler.handle_chess_error(exc, "board initialization")
            self._show_critical_error(
                "Chess Board Initialization Failed",
                f"🚨 <b>Failed to initialize chess board:</b> {exc}\n\n"
                f"<b>This usually indicates:</b>\n"
                f"• Corrupted chess library installation\n"
                f"• Missing required dependencies\n"
                f"• System resource issues\n\n"
                f"<b>Try:</b>\n"
                f"• Reinstall chess library: pip install --upgrade chess\n"
                f"• Restart the application\n"
                f"• Check system memory availability"
            )
            return
        saved_set_raw = self.settings.value("heatmap/set")
        saved_set = str(saved_set_raw) if saved_set_raw is not None else None
        saved_piece_raw = self.settings.value("heatmap/piece")
        saved_piece_missing = saved_piece_raw is None
        if not saved_piece_missing:
            saved_piece_str = str(saved_piece_raw)
            saved_piece = None if saved_piece_str == "none" else saved_piece_str
        else:
            saved_piece = None

        self.drawer_manager = DrawerManager()
        self.heatmap_set_combo = None
        self.heatmap_piece_combo = None
        
        # Timing configuration
        self.timing_config = get_timing_config()
        
        # WFC and BSP engines
        self.wfc_engine = create_chess_wfc_engine()
        self.bsp_engine = create_chess_bsp_engine()
        
        # Current move object being evaluated
        self.current_move_obj: Optional[MoveObject] = None

        if saved_set:
            self.drawer_manager.set_heatmap_set(saved_set)

        default_heatmap_set = self.drawer_manager.active_heatmap_set
        default_heatmap_piece = self.drawer_manager.active_heatmap_piece

        if not saved_piece_missing:
            if saved_piece is None:
                self.drawer_manager.active_heatmap_piece = None
                default_heatmap_piece = None
            elif saved_piece in self.drawer_manager.heatmaps:
                self.drawer_manager.active_heatmap_piece = saved_piece
                default_heatmap_piece = saved_piece
            else:
                default_heatmap_piece = self.drawer_manager.active_heatmap_piece

        # ELO ratings manager
        self.elo_manager = ELOSyncManager()
        
        # Register bots with initial ELO if not already registered
        self._ensure_bots_registered()
        
        # Агенти
        try:
            self.white_agent = make_agent(WHITE_AGENT, chess.WHITE)
            # Use EnhancedDynamicBot for black (against Stockfish)
            if BLACK_AGENT == "DynamicBot":
                self.black_agent = EnhancedDynamicBot(chess.BLACK)
            else:
                self.black_agent = make_agent(BLACK_AGENT, chess.BLACK)
        except Exception as exc:
            ErrorHandler.handle_agent_error(exc, f"{WHITE_AGENT}/{BLACK_AGENT}")
            self._show_critical_error(
                "AI Agent Initialization Failed",
                f"🤖 <b>Failed to create AI agents:</b> {exc}\n\n"
                f"<b>Agent configuration:</b>\n"
                f"• White: {WHITE_AGENT}\n"
                f"• Black: {BLACK_AGENT}\n\n"
                f"<b>Possible causes:</b>\n"
                f"• Missing agent implementation files\n"
                f"• Corrupted agent modules\n"
                f"• Import path issues\n\n"
                f"<b>Try:</b>\n"
                f"• Check if chess_ai module is properly installed\n"
                f"• Verify agent names are correct\n"
                f"• Restart the application"
            )
            return

        # ThreatMap’и
        self.tmap_white = ThreatMap(chess.WHITE)
        self.tmap_black = ThreatMap(chess.BLACK)

        # Лічильники використання модулів (вьювер-локальні)
        self.usage_w = defaultdict(int)
        self.usage_b = defaultdict(int)
        self.timeline_w = []  # послідовність ключів для W (по кожному ході білих)
        self.timeline_b = []  # для B
        self.fen_history = []

        # ---- ЛЕВА КОЛОНКА: ДОШКА + КОНСОЛЬ ----
        self.board_frame = QFrame()
        self.board_frame.setFixedSize(560, 560)
        self.grid = QGridLayout(self.board_frame)
        self.grid.setContentsMargins(0, 0, 0, 0)
        self.grid.setSpacing(0)
        self.cell_grid = [[None for _ in range(8)] for _ in range(8)]
        self._draw_board_widgets()

        # Console output area
        self.console_output = QTextEdit()
        self.console_output.setMaximumHeight(140)  # Зменшено на 60 пікселів (4 рядки)
        self.console_output.setMinimumHeight(90)   # Зменшено на 60 пікселів
        self.console_output.setReadOnly(True)
        self.console_output.setStyleSheet("""
            QTextEdit {
                background-color: #1e1e1e;
                color: #ffffff;
                font-family: 'Courier New', monospace;
                font-size: 10px;
                border: 1px solid #444;
                border-radius: 4px;
            }
        """)
        self.console_output.setPlainText("Console output will appear here during auto-play...")
        # Make console 4 lines shorter than previous ~200px cap and stick to bottom
        try:
            line_h = self.console_output.fontMetrics().lineSpacing()
            new_h = max(80, 200 - 4 * line_h)
            self.console_output.setFixedHeight(new_h)
        except Exception:
            # Fallback height if metrics unavailable
            self.console_output.setFixedHeight(140)
        
        # Ensure console is visible and properly sized
        self.console_output.setVisible(True)

        left_col = QVBoxLayout()
        left_col.addWidget(self.board_frame)
        left_col.addStretch(1)  # консоль притискаємо до нижнього краю
        left_col.addWidget(QLabel("Console Output:"))
        left_col.addWidget(self.console_output)

        # ---- ПРАВА КОЛОНКА: КНОПКИ + ТАБИ ----
        right_col = QVBoxLayout()

        # Create title with ELO ratings
        self.title_label = QLabel()
        self.title_label.setWordWrap(True)
        self._update_title_with_elo()
        right_col.addWidget(self.title_label)

        # Кнопки управления игрой
        btn_row = QHBoxLayout()
        self.btn_auto  = QPushButton("▶ Авто")
        self.btn_pause = QPushButton("⏸ Пауза")
<<<<<<< HEAD
        self.btn_reset = QPushButton("🔄 Reset")
        self.btn_reset.setToolTip("Reset game to starting position")
=======
        self.btn_reset = QPushButton("⟲ Ресет")
        self.btn_newgame = QPushButton("🆕 Новая игра")
>>>>>>> 41f6fce7
        self.btn_auto_play = QPushButton("🎮 10 Игр")
        self.btn_auto_play.setToolTip("Автоматически сыграть 10 игр подряд")
        self.btn_copy_san = QPushButton("⧉ SAN")
        self.btn_copy_pgn = QPushButton("⧉ PGN")
        self.btn_save_png = QPushButton("📷 PNG")
        self.btn_refresh_elo = QPushButton("🔄 ELO")
        self.btn_refresh_elo.setToolTip("Refresh ELO ratings from ratings.json file")
        self.debug_verbose = QCheckBox("Debug")
<<<<<<< HEAD
        for b in (self.btn_auto, self.btn_pause, self.btn_reset, self.btn_auto_play, self.btn_copy_san, self.btn_copy_pgn, self.btn_save_png, self.btn_refresh_elo, self.debug_verbose):
=======
        for b in (self.btn_auto, self.btn_pause, self.btn_reset, self.btn_newgame, self.btn_auto_play, self.btn_copy_san, self.btn_copy_pgn, self.btn_save_png, self.btn_refresh_elo, self.debug_verbose):
>>>>>>> 41f6fce7
            btn_row.addWidget(b)
        
        # Добавить новые кнопки управления игрой
        self.game_controls = GameControlsWidget()
        self.game_controls.start_game.connect(self._on_start_game)
        self.game_controls.stop_game.connect(self._on_stop_game)
        self.game_controls.reset_game.connect(self._on_reset_game)
        self.game_controls.refresh_game.connect(self._on_refresh_game)
        self.game_controls.new_game.connect(self._on_new_game)
        right_col.addLayout(btn_row)
        right_col.addWidget(self.game_controls)
        
        # Timing controls
        timing_row = QHBoxLayout()
        timing_row.addWidget(QLabel("Move Time:"))
        self.move_time_spinbox = QSpinBox()
        self.move_time_spinbox.setRange(100, 5000)
        self.move_time_spinbox.setSuffix(" ms")
        self.move_time_spinbox.setValue(self.timing_manager.get_move_time_ms())
        self.move_time_spinbox.valueChanged.connect(self._on_move_time_changed)
        timing_row.addWidget(self.move_time_spinbox)
        
        timing_row.addWidget(QLabel("Viz Delay:"))
        self.viz_delay_spinbox = QSpinBox()
        self.viz_delay_spinbox.setRange(10, 500)
        self.viz_delay_spinbox.setSuffix(" ms")
        self.viz_delay_spinbox.setValue(self.timing_manager.get_visualization_delay_ms())
        self.viz_delay_spinbox.valueChanged.connect(self._on_viz_delay_changed)
        timing_row.addWidget(self.viz_delay_spinbox)
        
        self.timing_profile_combo = QComboBox()
        self.timing_profile_combo.addItems(["fast", "normal", "slow", "debug"])
        self.timing_profile_combo.setCurrentText("normal")
        self.timing_profile_combo.currentTextChanged.connect(self._on_timing_profile_changed)
        timing_row.addWidget(QLabel("Profile:"))
        timing_row.addWidget(self.timing_profile_combo)
        
        timing_row.addStretch()
        right_col.addLayout(timing_row)

        # Speed controls
        speed_row = QHBoxLayout()
        speed_row.addWidget(QLabel("⏱ Delay (ms):"))
        self.spin_delay = QSpinBox()
        self.spin_delay.setRange(100, 3000)
        self.spin_delay.setSingleStep(50)
        self.spin_delay.setValue(self.min_move_delay_ms)
        self.spin_delay.setToolTip("Интервал авто-хода, мс")
        self.spin_delay.valueChanged.connect(self._on_delay_changed)
        speed_row.addWidget(self.spin_delay)
        right_col.addLayout(speed_row)

        # Зв’язки
        self.btn_auto.clicked.connect(self.start_auto)
        self.btn_pause.clicked.connect(self.pause_auto)
        self.btn_reset.clicked.connect(self.reset_game)
<<<<<<< HEAD
=======
        self.btn_newgame.clicked.connect(self.start_new_game)
>>>>>>> 41f6fce7
        self.btn_auto_play.clicked.connect(self.start_auto_play)
        self.btn_copy_san.clicked.connect(self.copy_san)
        self.btn_copy_pgn.clicked.connect(self.copy_pgn)
        self.btn_save_png.clicked.connect(self.save_png)
        self.btn_refresh_elo.clicked.connect(self._refresh_elo_ratings)

        # Створюємо таби
        self.tab_widget = QTabWidget()
        right_col.addWidget(self.tab_widget)

        # Таб 1: Статуси та метрики
        self.status_tab = QWidget()
        status_layout = QVBoxLayout(self.status_tab)

        # Статуси
        self.lbl_module   = QLabel("Модуль: —")
        self.lbl_features = QLabel("Фічі: —")
        self.lbl_threat   = QLabel("ThreatMap: —")
        self.lbl_attacks  = QLabel("Attacks: —")
        self.lbl_leaders  = QLabel("Attack leaders: —")
        self.lbl_king     = QLabel("King coeff: —")

        for lab in (
            self.lbl_module,
            self.lbl_features,
            self.lbl_threat,
            self.lbl_attacks,
            self.lbl_leaders,
            self.lbl_king,
        ):
            lab.setWordWrap(True)
            status_layout.addWidget(lab)
        
        status_layout.addStretch()
        self.tab_widget.addTab(self.status_tab, "📊 Статуси")

        # Підготовка віджетів для вкладок (табів)
        self.chart_usage_w = OverallUsageChart()
        self.chart_usage_b = OverallUsageChart()

        # Список ходів SAN
        self.moves_list = QListWidget()

        # Таймлайн застосованих модулів
        self.timeline = UsageTimeline()
        self.timeline.moveClicked.connect(self._on_timeline_click)
        # Таб 2: Usage та Timeline
        self.usage_tab = QWidget()
        usage_layout = QVBoxLayout(self.usage_tab)
        
        usage_layout.addWidget(QLabel("Dynamic usage (W):"))
        self.chart_usage_w = OverallUsageChart()
        usage_layout.addWidget(self.chart_usage_w)

        usage_layout.addWidget(QLabel("Dynamic usage (B):"))
        self.chart_usage_b = OverallUsageChart()
        usage_layout.addWidget(self.chart_usage_b)

        # Таймлайн застосованих модулів
        usage_layout.addWidget(QLabel("Usage timeline:"))
        self.timeline = UsageTimeline()
        self.timeline.moveClicked.connect(self._on_timeline_click)
        usage_layout.addWidget(self.timeline)
        
        # Method Status Widget
        usage_layout.addWidget(QLabel("Method Status Pipeline:"))
        self.method_status_widget = MethodStatusWidget()
        usage_layout.addWidget(self.method_status_widget)
        
        usage_layout.addStretch()
        self.tab_widget.addTab(self.usage_tab, "📈 Usage")

        # Таб 3: Patterns (detected during gameplay)
        self.patterns_tab = QWidget()
        patterns_layout = QVBoxLayout(self.patterns_tab)
        # Controls row
        patterns_controls = QHBoxLayout()
        patterns_controls.addWidget(QLabel("Filter:"))
        self.pattern_filter_combo = QComboBox()
        # Available pattern types ("All" + known types)
        pattern_types = [
            "all",
            PatternType.TACTICAL_MOMENT,
            PatternType.FORK,
            PatternType.PIN,
            PatternType.SKEWER,
            PatternType.DISCOVERED_ATTACK,
            PatternType.HANGING_PIECE,
            PatternType.EXCHANGE,
            PatternType.OPENING_TRICK,
            PatternType.CRITICAL_DECISION,
            PatternType.ENDGAME_TECHNIQUE,
            PatternType.SACRIFICE,
        ]
        for pt in pattern_types:
            self.pattern_filter_combo.addItem(pt)
        self.pattern_filter_combo.setCurrentText("all")
        self.pattern_filter_combo.currentTextChanged.connect(self._on_pattern_filter_changed)
        patterns_controls.addWidget(self.pattern_filter_combo)

        # Toggle to hide pieces not involved in current pattern
        self.cb_participating_only = QCheckBox("Participating only")
        self.cb_participating_only.setToolTip("Hide pieces that do not participate in the latest detected pattern")
        self.cb_participating_only.stateChanged.connect(lambda _v: self._refresh_board())
        patterns_controls.addWidget(self.cb_participating_only)

        # Refresh patterns from configs
        self.btn_refresh_patterns = QPushButton("⟳ Refresh Patterns")
        self.btn_refresh_patterns.clicked.connect(self._on_refresh_patterns)
        patterns_controls.addStretch()
        patterns_controls.addWidget(self.btn_refresh_patterns)
        patterns_layout.addLayout(patterns_controls)

        # List of detected patterns
        self.patterns_list = QListWidget()
        patterns_layout.addWidget(self.patterns_list)
        self.tab_widget.addTab(self.patterns_tab, "🧩 Patterns")

        # Таб 4: Ходи
        self.moves_tab = QWidget()
        moves_layout = QVBoxLayout(self.moves_tab)
        
        moves_layout.addWidget(QLabel("Moves:"))
        self.moves_list = QListWidget()
        moves_layout.addWidget(self.moves_list)
        
        moves_layout.addStretch()
        self.tab_widget.addTab(self.moves_tab, "♟️ Ходи")

        # Таб 4: Patterns (детектор паттернов)
        self.patterns_tab = QWidget()
        patterns_layout = QVBoxLayout(self.patterns_tab)

        # Фильтры
        filters_row = QHBoxLayout()
        self.cb_dynamic_only = QCheckBox("Только DynamicBot")
        self.cb_auto_focus = QCheckBox("Автофокус")
        self.cb_auto_focus.setChecked(True)
        filters_row.addWidget(self.cb_dynamic_only)
        filters_row.addWidget(self.cb_auto_focus)
        filters_row.addStretch()
        patterns_layout.addLayout(filters_row)

        # Типы паттернов
        types_row = QHBoxLayout()
        self.pattern_type_checkboxes = {}
        type_defs = [
            ("Tactical", PatternType.TACTICAL_MOMENT.value),
            ("Fork", PatternType.FORK.value),
            ("Pin", PatternType.PIN.value),
            ("Hanging", PatternType.HANGING_PIECE.value),
            ("Opening", PatternType.OPENING_TRICK.value),
            ("Endgame", PatternType.ENDGAME_TECHNIQUE.value),
            ("Sacrifice", PatternType.SACRIFICE.value),
            ("Critical", PatternType.CRITICAL_DECISION.value),
            ("Exchange", PatternType.EXCHANGE.value),
        ]
        for label, key in type_defs:
            cb = QCheckBox(label)
            cb.setChecked(True)
            cb.stateChanged.connect(self._on_pattern_filters_changed)
            self.pattern_type_checkboxes[key] = cb
            types_row.addWidget(cb)
        types_row.addStretch()
        patterns_layout.addLayout(types_row)

        # Список паттернов
        self.patterns_list = QListWidget()
        self.patterns_list.itemClicked.connect(self._on_pattern_item_clicked)
        patterns_layout.addWidget(self.patterns_list)

        # Инфо по выбранному паттерну
        self.pattern_info_label = QTextEdit()
        self.pattern_info_label.setReadOnly(True)
        self.pattern_info_label.setMinimumHeight(100)
        patterns_layout.addWidget(self.pattern_info_label)

        # Кнопки управления
        pat_btns = QHBoxLayout()
        self.btn_patterns_clear = QPushButton("Очистить")
        self.btn_patterns_save = QPushButton("Сохранить в библиотеку")
        self.btn_patterns_clear.clicked.connect(self._clear_detected_patterns)
        self.btn_patterns_save.clicked.connect(self._save_detected_patterns)
        pat_btns.addWidget(self.btn_patterns_clear)
        pat_btns.addWidget(self.btn_patterns_save)
        pat_btns.addStretch()
        patterns_layout.addLayout(pat_btns)

        self.tab_widget.addTab(self.patterns_tab, "📐 Patterns")

        # Инициализация детектора паттернов
        self.pattern_detector = PatternDetector()
        self.session_patterns: list[ChessPattern] = []

        # Таб 5: Heatmaps
        self.heatmap_tab = QWidget()
        heatmap_layout = QVBoxLayout(self.heatmap_tab)
        
        # Enhanced heatmap widget
        from ui.enhanced_heatmap_widget import EnhancedHeatmapWidget
        self.enhanced_heatmap_widget = EnhancedHeatmapWidget()
        self.enhanced_heatmap_widget.heatmap_changed.connect(self._on_enhanced_heatmap_changed)
        heatmap_layout.addWidget(self.enhanced_heatmap_widget)
        
        # Real-time visualization integrator
        from ui.real_time_evaluator import RealTimeVisualizationIntegrator
        self.real_time_integrator = RealTimeVisualizationIntegrator(self)
        
        # Heatmap statistics
        self.heatmap_stats_label = QLabel()
        self.heatmap_stats_label.setWordWrap(True)
        self.heatmap_stats_label.setStyleSheet("""
            QLabel {
                background-color: #f8f9fa;
                border: 1px solid #dee2e6;
                border-radius: 5px;
                padding: 10px;
                font-weight: bold;
            }
        """)
        heatmap_layout.addWidget(self.heatmap_stats_label)
        
        # Mini Board Widget
        self.mini_board_widget = MiniBoardWidget()
        heatmap_layout.addWidget(self.mini_board_widget)
        
        # Heatmap selection panel
        # Побудова вкладки Heatmaps (контент відрізняється залежно від наявності карт)
        heatmaps_tab = QWidget()
        heatmaps_tab_layout = QVBoxLayout(heatmaps_tab)
        if self.drawer_manager.heatmaps:
            heatmap_panel_layout, self.heatmap_set_combo, self.heatmap_piece_combo = create_heatmap_panel(
                self._on_heatmap_piece,
                set_callback=self._on_heatmap_set,
                sets=self.drawer_manager.list_heatmap_sets(),
                pieces=list(self.drawer_manager.heatmaps),
                current_set=default_heatmap_set,
                current_piece=default_heatmap_piece,
            )
            heatmap_layout.addLayout(heatmap_panel_layout)
            self._populate_heatmap_pieces(default_heatmap_piece)
            self._sync_heatmap_set_selection()
            self._save_heatmap_preferences(
                set_name=self.drawer_manager.active_heatmap_set,
                piece_name=self.drawer_manager.active_heatmap_piece,
            )
            heatmaps_tab_layout.addStretch(1)
        else:
            msg = QLabel(
                "🔍 <b>Heatmap Visualization Unavailable</b><br><br>"
                "<b>What are heatmaps?</b><br>"
                "Heatmaps show piece movement patterns and strategic hotspots on the chess board. "
                "They help visualize where pieces are most likely to move or be most effective.<br><br>"
                "<b>How to enable heatmaps:</b><br>"
                "1. <b>Python method:</b> Run <code>utils.integration.generate_heatmaps</code><br>"
                "2. <b>R script:</b> Execute <code>analysis/heatmaps/generate_heatmaps.R</code><br>"
                "3. <b>Quick fix:</b> Click 'Generate heatmaps' button below<br><br>"
                "<b>Requirements:</b> R or Wolfram Engine must be installed for heatmap generation."
            )
            msg.setWordWrap(True)
            msg.setStyleSheet("QLabel { background-color: #fff3cd; border: 1px solid #ffeaa7; border-radius: 5px; padding: 10px; }")
            heatmap_layout.addWidget(msg)
            btn_gen_heatmaps = QPushButton("🔧 Generate heatmaps now")
            btn_gen_heatmaps.setStyleSheet("QPushButton { background-color: #007bff; color: white; border: none; padding: 8px; border-radius: 4px; }")
            btn_gen_heatmaps.clicked.connect(self._generate_heatmaps)
            heatmap_layout.addWidget(btn_gen_heatmaps)
        
        # Mini preview board for the currently considered piece/heatmap
        self.mini_board = MiniBoard(scale=0.35)
        heatmap_layout.addWidget(QLabel("Mini heatmap board (active piece pattern):"))
        heatmap_layout.addWidget(self.mini_board)
        self.lbl_current_move = QLabel("Current move: —")
        heatmap_layout.addWidget(self.lbl_current_move)

        heatmap_layout.addStretch()
        self.tab_widget.addTab(self.heatmap_tab, "🔥 Heatmaps")

        # Таб 6: Bot Usage Statistics
        from ui.bot_usage_tracker import BotUsageTracker
        self.bot_usage_tracker = BotUsageTracker()
        self.tab_widget.addTab(self.bot_usage_tracker, "🤖 Bot Usage")
        
        # Таб 7: Загальна статистика
        self.overall_tab = QWidget()
        overall_layout = QVBoxLayout(self.overall_tab)
        
        # Загальна діаграма використання модулів
        overall_layout.addWidget(QLabel("Overall module usage:"))
        self.overall_chart = OverallUsageChart()
        runs = load_runs("runs")
        self.overall_chart.set_data(aggregate_module_usage(runs))
        chart_scroll = QScrollArea()
        chart_scroll.setWidgetResizable(True)
        chart_scroll.setWidget(self.overall_chart)
        overall_layout.addWidget(chart_scroll)
        
        overall_layout.addStretch()
        self.tab_widget.addTab(self.overall_tab, "📊 Загальна статистика")
        
<<<<<<< HEAD
        # Таб 7: Pattern Detection
        self.pattern_display = PatternDisplayWidget()
        self.tab_widget.addTab(self.pattern_display, "🎯 Patterns")
=======
        # Таб 7: Паттерны (новый)
        self.pattern_display_widget = PatternDisplayWidget()
        self.pattern_display_widget.pattern_selected.connect(self._on_pattern_selected)
        self.tab_widget.addTab(self.pattern_display_widget, "🎯 Паттерны")
        
        # Таб 8: Управление паттернами (новый)
        self.pattern_management_widget = PatternManagementWidget()
        self.tab_widget.addTab(self.pattern_management_widget, "⚙️ Управление паттернами")
>>>>>>> 41f6fce7

        # Додаємо таби до основного лейауту (вже створені вище)

        # ---- ГОЛОВНИЙ ЛЕЙАУТ ----
        main = QHBoxLayout(self.central_widget)
        main.setContentsMargins(8, 8, 8, 8)
        main.setSpacing(12)
        main.addLayout(left_col, stretch=0)
        main.addLayout(right_col, stretch=1)

        self.board_frame.setSizePolicy(QSizePolicy.Fixed, QSizePolicy.Fixed)

        # Таймер автогри
        self.auto_timer = QTimer()
        self.auto_timer.setInterval(self.timing_manager.get_auto_play_interval_ms())
        self.auto_timer.timeout.connect(self.auto_step)
        self.auto_running = False
        self.move_in_progress = False
        
        # Настройки автоматического воспроизведения
        self.auto_play_games = 10  # Количество игр для автоматического воспроизведения
        self.current_auto_game = 0
        self.auto_play_results = []  # Результаты автоматических игр
        self.auto_play_mode = False  # Режим автоматического воспроизведения

        # Engines and patterns for auxiliary visualisation
        try:
            self.bsp_engine = create_chess_bsp_engine()
        except Exception:
            self.bsp_engine = None
        try:
            from pathlib import Path as _P
            pattern_path = _P("configs") / "patterns.json"
            self.pattern_responder = PatternResponder.from_file(pattern_path) if pattern_path.exists() else None
        except Exception:
            self.pattern_responder = None
        try:
            self.wfc_engine = create_chess_wfc_engine()
        except Exception:
            self.wfc_engine = None
        
        # Enhanced pattern detection system
        try:
            from chess_ai.enhanced_pattern_detector import EnhancedPatternDetector
            from chess_ai.pattern_manager import PatternManager
            self.pattern_detector = EnhancedPatternDetector()
            self.pattern_manager = PatternManager()
            logger.info("Enhanced pattern detection system initialized")
        except Exception as exc:
            logger.warning(f"Failed to initialize enhanced pattern system: {exc}")
            self.pattern_detector = None
            self.pattern_manager = None

        # Pattern detection and cataloging (runtime)
        try:
            self.pattern_detector = PatternDetector()
            self.pattern_catalog = PatternCatalog()  # defaults to patterns/catalog.json
        except Exception:
            self.pattern_detector = None
            self.pattern_catalog = None

        # Active pattern participation filter (UI toggle)
        self.active_pattern_squares: set[int] | None = None

        # Початкова ініціалізація
        self._init_pieces()
        if default_heatmap_piece:
            self.drawer_manager.collect_overlays(self.piece_objects, self.board)
        self._refresh_board()
        self._update_status("-", None)
        
        # Оновлюємо статистику хітмапів
        self._update_heatmap_stats()
        self._refresh_mini_board_visuals()
        
        # Update enhanced heatmap widget
        if hasattr(self, 'enhanced_heatmap_widget'):
            self.enhanced_heatmap_widget.set_board(self.board)
            if hasattr(self.drawer_manager, 'heatmaps'):
                self.enhanced_heatmap_widget.set_heatmap_data(self.drawer_manager.heatmaps)
        
        # Refresh ELO ratings display
        self._refresh_elo_ratings()
        
        # Ensure proper window sizing and scrolling
        self._configure_window()

    # ---------- UI helpers ----------

    def _inject_game_control_buttons(self, right_col_layout: QVBoxLayout) -> None:
        """Add Start/Stop/Reset controls and Refresh button."""
        try:
            row = QHBoxLayout()
            self.btn_start = QPushButton("Start")
            self.btn_stop = QPushButton("Stop")
            self.btn_reset = QPushButton("Reset")
            self.btn_refresh = QPushButton("Refresh")
            self.btn_start.clicked.connect(self.start_auto)
            self.btn_stop.clicked.connect(self.pause_auto)
            self.btn_reset.clicked.connect(self._reset_game)
            self.btn_refresh.clicked.connect(self._refresh_everything)
            for b in (self.btn_start, self.btn_stop, self.btn_reset, self.btn_refresh):
                row.addWidget(b)
            right_col_layout.addLayout(row)
        except Exception as exc:
            logger.warning(f"Failed to inject game control buttons: {exc}")

    def _reset_game(self) -> None:
        try:
            self.pause_auto()
            self.board = chess.Board()
            self.piece_objects = {}
            self.usage_w.clear(); self.usage_b.clear()
            self.timeline_w.clear(); self.timeline_b.clear()
            self.timeline.set_data(self.timeline_w, self.timeline_b)
            self.moves_list.clear()
            self.fen_history.clear()
            self.patterns_list.clear()
            self.active_pattern_squares = None
            self._init_pieces(); self._refresh_board(); self._update_status("-", None)
        except Exception as exc:
            logger.warning(f"Reset failed: {exc}")

    def _refresh_everything(self) -> None:
        try:
            self._refresh_board()
            self._update_status("-", None)
        except Exception as exc:
            logger.warning(f"Refresh failed: {exc}")

    # Patterns tab helpers -------------------------------------------------
    def _on_pattern_filter_changed(self, value: str) -> None:
        # Currently passive; list is already appended with textual info.
        # Could implement filtering of list items later.
        pass

    def _on_refresh_patterns(self) -> None:
        try:
            from pathlib import Path as _P
            pattern_path = _P("configs") / "patterns.json"
            if pattern_path.exists():
                self.pattern_responder = PatternResponder.from_file(pattern_path)
        except Exception as exc:
            logger.warning(f"Failed to refresh patterns: {exc}")

    def _append_detected_patterns(self, patterns) -> None:
        try:
            if not patterns:
                return
            for p in patterns:
                # build short line
                types = ",".join(p.pattern_types)
                self.patterns_list.addItem(f"{p.move} — {types} — {p.description}")
            self.patterns_list.scrollToBottom()
        except Exception as exc:
            logger.debug(f"append patterns UI failed: {exc}")

    def _update_active_pattern_squares(self, patterns) -> None:
        try:
            if not patterns:
                self.active_pattern_squares = None
                return
            # Use latest pattern
            last = patterns[-1]
            squares: set[int] = set()
            # Include movers/targets/attackers/defenders
            for info in last.influencing_pieces:
                try:
                    sq = chess.parse_square(info.get("square"))
                    squares.add(sq)
                except Exception:
                    continue
            # Also include from/to squares if available in metadata
            # The detector already added mover/target into influencing_pieces
            self.active_pattern_squares = squares if squares else None
        except Exception as exc:
            logger.debug(f"active pattern squares update failed: {exc}")

    def _configure_window(self):
        """Configure window sizing and ensure proper content display"""
        # Set minimum window size to ensure all content is visible
        self.setMinimumSize(1000, 700)
        
        # Ensure the central widget can expand properly
        self.central_widget.setSizePolicy(QSizePolicy.Expanding, QSizePolicy.Expanding)
        
        # Set window properties for better display on different platforms
        self.setWindowFlags(self.windowFlags() | Qt.WindowMaximizeButtonHint)
        
        # Ensure proper resizing behavior
        self.resize(1200, 800)

    def _piece_type_to_name(self, piece_type: int) -> str | None:
        mapping = {
            chess.PAWN: "pawn",
            chess.KNIGHT: "knight",
            chess.BISHOP: "bishop",
            chess.ROOK: "rook",
            chess.QUEEN: "queen",
            chess.KING: "king",
        }
        return mapping.get(piece_type)

    # ---------- Controls ----------
    def _on_delay_changed(self, value: int) -> None:
        try:
            self.min_move_delay_ms = int(value)
            self.auto_timer.setInterval(self.min_move_delay_ms)
        except Exception:
            pass

    def _update_heatmap_counts(self) -> None:
        """Показати кількість активних клітин теплокарт (> 0) по фігурам і сумарно."""
        try:
            # Ліниве створення лейблу, якщо тепер з'явилися хітмапи
            if not hasattr(self, "lbl_heatmap_counts") or self.lbl_heatmap_counts is None:
                # Спробуємо додати віджет у вкладку Heatmaps
                layout = getattr(self.heatmap_tab, 'layout', lambda: None)()
                if layout and callable(getattr(layout, 'addWidget', None)):
                    layout.addWidget(QLabel("Статистика теплокарт:"))
                    self.lbl_heatmap_counts = QLabel()
                    self.lbl_heatmap_counts.setWordWrap(True)
                    self.lbl_heatmap_counts.setStyleSheet(
                        "QLabel { background-color: #f3f6ff; border: 1px solid #ccd8ff; border-radius: 4px; padding: 6px; }"
                    )
                    layout.addWidget(self.lbl_heatmap_counts)
                else:
                    return
            heatmaps = self.drawer_manager.heatmaps or {}
            if not heatmaps:
                self.lbl_heatmap_counts.setText("Набір теплокарт порожній.")
                return
            parts = []
            total_cells = 0
            for name, grid in sorted(heatmaps.items()):
                # grid очікується як 8x8; рахуємо клітини з інтенсивністю > 0
                try:
                    cnt = sum(1 for row in grid for v in row if (v or 0) > 0)
                except Exception:
                    cnt = 0
                total_cells += cnt
                parts.append(f"{name}: {cnt}")
            summary = f"Всього: {total_cells} | " + ", ".join(parts)
            self.lbl_heatmap_counts.setText(summary)
        except Exception as exc:
            logger.warning(f"Failed to compute heatmap counts: {exc}")

    def _update_title_with_elo(self):
        """Update the title to include ELO ratings for both bots."""
        try:
            # Get ELO ratings for both bots
            white_rating = self.elo_manager.get_bot_rating(WHITE_AGENT)
            black_rating = self.elo_manager.get_bot_rating(BLACK_AGENT)
            
            # Format ELO display with additional info
            white_elo_text = ""
            black_elo_text = ""
            
            if white_rating:
                games_text = f" ({white_rating.games_played} games)" if white_rating.games_played > 0 else ""
                white_elo_text = f" (ELO: {white_rating.elo:.0f}{games_text})"
            if black_rating:
                games_text = f" ({black_rating.games_played} games)" if black_rating.games_played > 0 else ""
                black_elo_text = f" (ELO: {black_rating.elo:.0f}{games_text})"
            
            # Update title
            title_text = f"White: {WHITE_AGENT}{white_elo_text}    |    Black: {BLACK_AGENT}{black_elo_text}"
            self.title_label.setText(title_text)
            
        except Exception as exc:
            logger.warning(f"Failed to load ELO ratings: {exc}")
            # Fallback to basic title without ELO
            self.title_label.setText(f"White: {WHITE_AGENT}    |    Black: {BLACK_AGENT}")

    def _count_heatmaps(self):
        """Підрахувати кількість хітмапів по фігурам та загально."""
        try:
            piece_counts = {}
            total_heatmaps = 0
            
            # Підрахунок хітмапів по фігурам
            for piece_name, heatmap_data in self.drawer_manager.heatmaps.items():
                if isinstance(heatmap_data, list) and len(heatmap_data) > 0:
                    # Перевіряємо, чи це двовимірний масив (8x8)
                    if isinstance(heatmap_data[0], list) and len(heatmap_data) == 8:
                        piece_counts[piece_name] = 1
                        total_heatmaps += 1
                    else:
                        piece_counts[piece_name] = len(heatmap_data)
                        total_heatmaps += len(heatmap_data)
                else:
                    piece_counts[piece_name] = 0
            
            return piece_counts, total_heatmaps
            
        except Exception as exc:
            logger.warning(f"Failed to count heatmaps: {exc}")
            return {}, 0

    def _update_heatmap_stats(self):
        """Оновити статистику хітмапів у вкладці."""
        try:
            piece_counts, total_heatmaps = self._count_heatmaps()
            
            if total_heatmaps == 0:
                stats_text = "🔥 <b>Heatmap Statistics</b><br>No heatmaps available"
            else:
                stats_text = f"🔥 <b>Heatmap Statistics</b><br>"
                stats_text += f"<b>Total heatmaps:</b> {total_heatmaps}<br>"
                stats_text += f"<b>By piece type:</b><br>"
                
                for piece_name, count in sorted(piece_counts.items()):
                    if count > 0:
                        stats_text += f"  • {piece_name}: {count}<br>"
                
                # Додаємо інформацію про активний хітмап
                if self.drawer_manager.active_heatmap_piece:
                    stats_text += f"<br><b>Active:</b> {self.drawer_manager.active_heatmap_piece}"
                else:
                    stats_text += f"<br><b>Active:</b> None"
            
            self.heatmap_stats_label.setText(stats_text)
            
        except Exception as exc:
            logger.warning(f"Failed to update heatmap stats: {exc}")
            self.heatmap_stats_label.setText("🔥 <b>Heatmap Statistics</b><br>Error loading statistics")

    def _ensure_bots_registered(self):
        """Ensure both bots are registered in the ELO system with initial ratings."""
        try:
            # Register bots with default ELO ratings if not already registered
            if not self.elo_manager.get_bot_rating(WHITE_AGENT):
                self.elo_manager.register_bot(WHITE_AGENT, 1500.0)
                logger.info(f"Registered {WHITE_AGENT} with initial ELO 1500")
            
            if not self.elo_manager.get_bot_rating(BLACK_AGENT):
                self.elo_manager.register_bot(BLACK_AGENT, 1500.0)
                logger.info(f"Registered {BLACK_AGENT} with initial ELO 1500")
                
        except Exception as exc:
            logger.warning(f"Failed to register bots: {exc}")

    def _refresh_elo_ratings(self):
        """Refresh ELO ratings from the ratings file and update display."""
        try:
            # Reload ratings from file
            self.elo_manager.load_ratings()
            self._update_title_with_elo()
            logger.info("ELO ratings refreshed successfully")
        except Exception as exc:
            logger.error(f"Failed to refresh ELO ratings: {exc}")
            QMessageBox.warning(
                self,
                "⚠️ ELO Refresh Failed",
                f"🔧 <b>Failed to refresh ELO ratings:</b> {exc}\n\n"
                f"<b>This may indicate:</b>\n"
                f"• Ratings file is missing or corrupted\n"
                f"• ELO sync manager is not properly initialized\n"
                f"• File permission issues\n\n"
                f"<b>Try:</b>\n"
                f"• Check if ratings.json exists\n"
                f"• Verify file permissions\n"
                f"• Restart the application"
            )

    def _draw_board_widgets(self):
        for row in range(8):
            for col in range(8):
                cell = Cell(row, col, self.drawer_manager)
                self.grid.addWidget(cell, row, col)
                self.cell_grid[row][col] = cell

    def _init_pieces(self):
        try:
            self.piece_objects.clear()
            for square in chess.SQUARES:
                piece = self.board.piece_at(square)
                if piece:
                    pos = (chess.square_rank(square), chess.square_file(square))
                    # If participating-only filter is active, skip non-participating pieces
                    if self.cb_participating_only.isChecked() and self.active_pattern_squares:
                        if square not in self.active_pattern_squares:
                            continue
                    self.piece_objects[square] = piece_class_factory(piece, pos)
        except Exception as exc:
            logger.error(f"Failed to initialize pieces: {exc}")
            QMessageBox.warning(
                self,
                "⚠️ Piece Initialization Error",
                f"🔧 <b>Failed to initialize chess pieces:</b> {exc}\n\n"
                f"<b>This may cause display issues.</b> Try refreshing the board."
            )

    def _refresh_board(self):
        try:
            # Оверлеї
            for sq, obj in self.piece_objects.items():
                try:
                    name = obj.__class__.__name__
                    if name == "King":
                        obj.update_king_moves(self.board)
                    elif name == "Rook":
                        obj.update_defended(self.board)
                    elif name == "Knight":
                        obj.update_fork(self.board)
                    elif name == "Queen":
                        obj.update_hanging(self.board)
                        obj.update_pin_and_check(self.board)
                except Exception as exc:
                    logger.warning(f"Failed to update piece {obj.__class__.__name__} at square {sq}: {exc}")

            self.drawer_manager.collect_overlays(self.piece_objects, self.board)

            # Символи та лічильники атак на клітинках
            for row in range(8):
                for col in range(8):
                    try:
                        square = chess.square(col, 7 - row)
                        piece = self.board.piece_at(square)
                        cell = self.cell_grid[row][col]
                        cell.set_piece(piece.symbol() if piece else None)
                        attackers = self.board.attackers(not self.board.turn, square)
                        cell.set_attack_count(len(attackers))
                        cell.set_highlight(False)
                        cell.update()
                    except Exception as exc:
                        logger.warning(f"Failed to update cell at row {row}, col {col}: {exc}")
                        
            # Keep the mini-board in sync
            try:
                self._refresh_mini_board_visuals()
            except Exception as _exc:
                logger.warning(f"Mini-board refresh failed: {_exc}")

        except Exception as exc:
            logger.error(f"Failed to refresh board: {exc}")
            QMessageBox.warning(
                self,
                "⚠️ Board Refresh Error",
                f"🔧 <b>Failed to refresh the chess board:</b> {exc}\n\n"
                f"<b>This may cause display issues.</b> Try restarting the game."
            )

    # ---------- Контролери гри ----------

    def start_auto(self):
        # Якщо стартуємо з початку партії — скинемо usage і таймлайн
        if not self.board.move_stack:
            self.usage_w.clear()
            self.usage_b.clear()
            self.timeline_w.clear()
            self.timeline_b.clear()
            self.timeline.set_data(self.timeline_w, self.timeline_b)
            self._update_usage_charts()
            self.moves_list.clear()
            self.fen_history.clear()

        if not self.auto_running:
            self.auto_running = True
            self.auto_timer.start()
            self.auto_step()

    def pause_auto(self):
        self.auto_timer.stop()
        self.auto_running = False
    
    def reset_game(self):
        """Reset the game to starting position."""
        # Stop any running game
        self.pause_auto()
        
        # Reset board
        self.board = chess.Board()
        self.piece_objects = {}
        
        # Clear usage statistics
        self.usage_w.clear()
        self.usage_b.clear()
        self.timeline_w.clear()
        self.timeline_b.clear()
        self.fen_history.clear()
        
        # Clear moves list
        self.moves_list.clear()
        
        # Clear pattern display
        if hasattr(self, 'pattern_display_widget') and self.pattern_display_widget:
            self.pattern_display_widget.clear_patterns()
        
        # Reset UI
        self._init_pieces()
        self._refresh_board()
        self._update_status("-", None)
        self._update_usage_charts()
        self.timeline.set_data(self.timeline_w, self.timeline_b)
        
        # Clear console
        self.console_output.clear()
        self.console_output.setPlainText("Игра сброшена. Нажмите Старт для новой партии.")
        
        logger.info("Game reset to starting position")
        
    def reset_game(self):
        """Reset game to starting position"""
        # Stop auto play if running
        if self.auto_running:
            self.pause_auto()
        
        # Reset board to starting position
        self.board = chess.Board()
        self.fen_history = [self.board.fen()]
        
        # Clear patterns
        if hasattr(self, 'pattern_display'):
            self.pattern_display._clear_patterns()
        
        # Clear usage data
        self.usage_w.clear()
        self.usage_b.clear()
        self.timeline_w.clear()
        self.timeline_b.clear()
        
        # Clear moves list
        self.moves_list.clear()
        
        # Reset UI
        self._init_pieces()
        self._refresh_board()
        self._refresh_mini_board_visuals()
        self._update_status()
        
        # Update title
        self._update_title_with_elo()
        
        logger.info("Game reset to starting position")
        
    def start_auto_play(self):
        """Начать автоматическое воспроизведение 10 игр подряд"""
        self.auto_play_mode = True
        self.current_auto_game = 0
        self.auto_play_results = []
        self.btn_auto_play.setEnabled(False)
        self.btn_auto.setEnabled(False)
        self.btn_pause.setEnabled(True)
        
        # Очищаем консоль и добавляем начальное сообщение
        self.console_output.clear()
        self._append_to_console("=== Starting Auto Play Mode ===")
        self._append_to_console(f"Playing {self.auto_play_games} games: {WHITE_AGENT} vs {BLACK_AGENT}")
        self._append_to_console("")
        
        # Обновляем заголовок
        self.setWindowTitle(f"Chess Viewer — Auto Play Mode (Game 1/{self.auto_play_games})")
        
        # Начинаем первую игру
        self._start_next_auto_game()
        
    def _start_next_auto_game(self):
        """Начать следующую игру в режиме автоматического воспроизведения"""
        if self.current_auto_game >= self.auto_play_games:
            self._finish_auto_play()
            return
            
        # Сбрасываем доску для новой игры
        self.board = chess.Board()
        self.piece_objects = {}
        self.usage_w.clear()
        self.usage_b.clear()
        self.timeline_w.clear()
        self.timeline_b.clear()
        self.timeline.set_data(self.timeline_w, self.timeline_b)
        self._update_usage_charts()
        self.moves_list.clear()
        self.fen_history.clear()
        
        # Добавляем информацию о новой игре в консоль
        self._append_to_console(f"--- Starting Game {self.current_auto_game + 1} ---")
        
        # Инициализируем фигуры
        self._init_pieces()
        self._refresh_board()
        self._update_status("-", None)
        
        # Обновляем заголовок
        self.setWindowTitle(f"Chess Viewer — Auto Play Mode (Game {self.current_auto_game + 1}/{self.auto_play_games})")
        
        # Начинаем автоматическую игру
        self.auto_running = True
        self.auto_timer.start()
        self.auto_step()
        
    def _finish_auto_play(self):
        """Завершить автоматическое воспроизведение"""
        self.auto_play_mode = False
        self.auto_running = False
        self.auto_timer.stop()
        
        # Восстанавливаем кнопки
        self.btn_auto_play.setEnabled(True)
        self.btn_auto.setEnabled(True)
        self.btn_pause.setEnabled(False)
        
        # Обновляем заголовок
        self.setWindowTitle("Chess Viewer — Auto Play Complete")
        
        # Показываем статистику в консоли
        self._show_auto_play_summary_in_console()
        
    def _show_auto_play_summary_in_console(self):
        """Показать сводку автоматических игр в консоли"""
        if not self.auto_play_results:
            return
            
        # Подсчитываем статистику
        results_count = {}
        total_moves = 0
        total_duration = 0
        
        for result in self.auto_play_results:
            game_result = result.get('result', '*')
            results_count[game_result] = results_count.get(game_result, 0) + 1
            total_moves += result.get('moves', 0)
            total_duration += result.get('duration_ms', 0)
            
        # Добавляем сводку в консоль
        self._append_to_console("=" * 50)
        self._append_to_console("🎮 AUTO PLAY SUMMARY")
        self._append_to_console("=" * 50)
        self._append_to_console(f"Total games: {len(self.auto_play_results)}")
        self._append_to_console("")
        self._append_to_console("Results:")
        
        for result, count in results_count.items():
            percentage = (count / len(self.auto_play_results)) * 100
            self._append_to_console(f"  {result}: {count} games ({percentage:.1f}%)")
            
        self._append_to_console("")
        self._append_to_console("Statistics:")
        self._append_to_console(f"  Total moves: {total_moves}")
        self._append_to_console(f"  Average moves per game: {total_moves / len(self.auto_play_results):.1f}")
        self._append_to_console(f"  Total duration: {total_duration / 1000:.1f}s")
        self._append_to_console(f"  Average game duration: {total_duration / len(self.auto_play_results) / 1000:.1f}s")
        self._append_to_console("=" * 50)
        self._append_to_console("Auto Play Complete!")
        self._append_to_console("")
    
    def _on_move_time_changed(self, value: int) -> None:
        """Handle move time change."""
        self.timing_manager.set_move_time_ms(value)
        self.min_move_delay_ms = value
        self.auto_timer.setInterval(max(value, self.timing_manager.get_auto_play_interval_ms()))
    
    def _on_viz_delay_changed(self, value: int) -> None:
        """Handle visualization delay change."""
        self.timing_manager.set_visualization_delay_ms(value)
    
    def _on_timing_profile_changed(self, profile_name: str) -> None:
        """Handle timing profile change."""
        if self.timing_manager.apply_predefined_profile(profile_name):
            # Update UI controls to reflect new values
            self.move_time_spinbox.blockSignals(True)
            self.viz_delay_spinbox.blockSignals(True)
            
            self.move_time_spinbox.setValue(self.timing_manager.get_move_time_ms())
            self.viz_delay_spinbox.setValue(self.timing_manager.get_visualization_delay_ms())
            
            self.move_time_spinbox.blockSignals(False)
            self.viz_delay_spinbox.blockSignals(False)
            
            # Update internal timing
            self.min_move_delay_ms = self.timing_manager.get_move_time_ms()
            self.auto_timer.setInterval(self.timing_manager.get_auto_play_interval_ms())
    
    def _on_enhanced_heatmap_changed(self, heatmap_name: str) -> None:
        """Handle enhanced heatmap selection change."""
        if heatmap_name != "none":
            self.drawer_manager.active_heatmap_piece = heatmap_name
            self._refresh_board()
            self._update_heatmap_stats()

    def auto_step(self):
        try:
            # Захист від реентрантних викликів, поки застосування попереднього ходу не завершено
            if self.move_in_progress:
                return
            if self.board.is_game_over():
                if self.auto_play_mode:
                    self._handle_auto_play_game_over()
                else:
                    self.pause_auto()
                    self._show_game_over()
                return

            # Спрощена логіка без складного таймінгу

            mover_color = self.board.turn
            agent = self.white_agent if mover_color == chess.WHITE else self.black_agent

            # Create move object for tracking
            self.current_move_obj = None
            
            # Отримати хід з обробкою помилок
            try:
                move = agent.choose_move(self.board)
                
                # Create move object for visualization
                if move:
                    bot_name = f"WFC > {agent.__class__.__name__}" if hasattr(agent, 'wfc_engine') else agent.__class__.__name__
                    self.current_move_obj = create_move_object(move, self.board, bot_name)
                    
                    # Update mini board and method status widgets
                    self.mini_board_widget.set_board(self.board)
                    self.mini_board_widget.set_current_move(self.current_move_obj)
                    self.method_status_widget.set_move(self.current_move_obj)
            except Exception as exc:
                logger.error(f"Agent {agent.__class__.__name__} failed to choose move: {exc}")
                self.pause_auto()
                QMessageBox.warning(
                    self,
                    "⚠️ AI Agent Error",
                    f"🤖 <b>Agent failed to choose a move:</b>\n\n"
                    f"<b>Agent:</b> {agent.__class__.__name__}\n"
                    f"<b>Error:</b> {exc}\n\n"
                    f"<b>Game paused.</b> You can try resuming or resetting the game."
                )
                return

            if move is None:
                self.pause_auto()
                self._show_game_over()
                return

            # Перевірити легальність ходу
            if not self.board.is_legal(move):
                logger.error(f"Agent {agent.__class__.__name__} returned illegal move: {move}")
                self.pause_auto()
                QMessageBox.warning(
                    self,
                    "⚠️ Invalid Move",
                    f"🚫 <b>Agent returned an illegal move:</b> {move}\n\n"
                    f"<b>Agent:</b> {agent.__class__.__name__}\n"
                    f"<b>Game paused.</b> This may indicate a bug in the agent logic."
                )
                return

            # Підготовка до попереднього показу теплокарти фігури, що ходить
            san = self.board.san(move)  # до push
            move_no = self.board.fullmove_number
            prefix = f"{move_no}. " if mover_color == chess.WHITE else f"{move_no}... "

            moving_piece = self.board.piece_at(move.from_square)
            piece_name = self._piece_type_to_name(moving_piece.piece_type) if moving_piece else None
            if piece_name and piece_name in self.drawer_manager.heatmaps:
                # Увімкнути відповідну теплокарту і оновити оверлеї перед ходом
                self.drawer_manager.active_heatmap_piece = piece_name
                # Не змінюємо вибір у комбобоксі нав’язливо; але якщо він є — синхронізуємо
                if self.heatmap_piece_combo:
                    idx = self.heatmap_piece_combo.findText(piece_name)
                    if idx >= 0 and self.heatmap_piece_combo.currentIndex() != idx:
                        self.heatmap_piece_combo.blockSignals(True)
                        self.heatmap_piece_combo.setCurrentIndex(idx)
                        self.heatmap_piece_combo.blockSignals(False)
                self._refresh_board()

            # Start real-time evaluation visualization if enabled
            if hasattr(self, 'real_time_integrator') and hasattr(self, 'debug_verbose'):
                if self.debug_verbose.isChecked():
                    # Create a copy of the board before the move for evaluation
                    eval_board = self.board.copy()
                    agent_name = WHITE_AGENT if mover_color == chess.WHITE else BLACK_AGENT
                    self.real_time_integrator.start_real_time_evaluation(eval_board, move, agent_name)
            
            # Застосовуємо хід одразу
            self.board.push(move)
            self.fen_history.append(self.board.fen())
            
            # Detect patterns after move
            if hasattr(self, 'pattern_detector') and self.pattern_detector:
                try:
                    detected_pattern = self.pattern_detector.detect_pattern(
                        self.board,
                        move,
                        depth=3  # Analyze 3 moves ahead for exchanges
                    )
                    
                    if detected_pattern:
                        # Save the pattern
                        self.pattern_detector.save_pattern(detected_pattern)
                        
                        # Add to display if widget exists
                        if hasattr(self, 'pattern_display_widget') and self.pattern_display_widget:
                            bot_name = WHITE_AGENT if mover_color == chess.WHITE else BLACK_AGENT
                            
                            # Convert exchange data
                            exchange_data = None
                            if detected_pattern.exchange_sequence:
                                exchange_data = {
                                    "moves": detected_pattern.exchange_sequence.moves,
                                    "material_balance": detected_pattern.exchange_sequence.material_balance,
                                    "forced": detected_pattern.exchange_sequence.forced,
                                    "evaluation_change": detected_pattern.exchange_sequence.evaluation_change
                                }
                            
                            self.pattern_display_widget.add_pattern(
                                pattern_id=detected_pattern.pattern_id,
                                pattern_type=detected_pattern.pattern_type,
                                bot_name=bot_name,
                                move_number=self.board.fullmove_number,
                                fen=detected_pattern.fen,
                                move=san,
                                participating_pieces=[p.to_dict() for p in detected_pattern.participating_pieces],
                                exchange=exchange_data
                            )
                            
                            logger.debug(f"Pattern detected: {detected_pattern.pattern_type} at move {self.board.fullmove_number}")
                except Exception as pattern_exc:
                    logger.warning(f"Pattern detection failed: {pattern_exc}")

            # Detect patterns for the move and update Patterns tab and filter set
            try:
                if self.pattern_detector:
                    evaluator = Evaluator(self.board)
                    # Evaluation before/after crude values around the applied move
                    # We approximate 'before' by popping and evaluating, then restore
                    temp_before = self.board.copy(stack=False)
                    if temp_before.move_stack:
                        last = temp_before.pop()
                    eval_before = {"total": evaluator.evaluate(temp_before, mover_color)}
                    eval_after = {"total": evaluator.evaluate(self.board, not mover_color)}
                    patterns = self.pattern_detector.detect_patterns(
                        self.board, move, eval_before, eval_after, bot_analysis=None
                    )
                    # Update UI list and active participation squares
                    self._append_detected_patterns(patterns)
                    self._update_active_pattern_squares(patterns)
                    # Save to catalog if available
                    if self.pattern_catalog and patterns:
                        self.pattern_catalog.add_patterns(patterns)
                        # Do not save every move to disk to reduce IO; user can export later
            except Exception as exc_det:
                logger.debug(f"Pattern detection skipped: {exc_det}")

            # Detect patterns for this move
            try:
                # Get evaluation before and after the move
                evaluation_before = {"total": 0}  # Placeholder - would need actual evaluation
                evaluation_after = {"total": 0}   # Placeholder - would need actual evaluation
                
                # Get bot analysis if available
                bot_analysis = {}
                if hasattr(agent, 'get_last_reason'):
                    bot_analysis['reason'] = agent.get_last_reason()
                if hasattr(agent, 'get_last_features'):
                    bot_analysis['features'] = agent.get_last_features()
                
                # Detect patterns
                self.pattern_display.detect_patterns(
                    self.board, move, evaluation_before, evaluation_after, bot_analysis
                )
            except Exception as e:
                logger.warning(f"Pattern detection failed: {e}")

            # Оновлюємо дошку
            self._init_pieces()
            self._refresh_board()
            
            # Обновляем паттерны для новой позиции
            self._update_pattern_display()
            self._refresh_mini_board_visuals()

            # Отримуємо інформацію про хід
            reason = agent.get_last_reason() if hasattr(agent, "get_last_reason") else "-"
            feats = agent.get_last_features() if hasattr(agent, "get_last_features") else None

            # Оновлюємо статистику
            key = self._extract_reason_key(reason)
            if mover_color == chess.WHITE:
                self.usage_w[key] += 1
                self.timeline_w.append(key)
            else:
                self.usage_b[key] += 1
                self.timeline_b.append(key)

            # Додаємо хід до списку
            self.moves_list.addItem(f"{prefix}{san}")
            self.moves_list.setCurrentRow(self.moves_list.count() - 1)
            self.moves_list.scrollToBottom()

            # Оновлюємо статус
            self._update_status(reason, feats)

            # Паттерн-детектор: детектировать и показать паттерны для хода
            try:
                # Build board state before the just-applied move
                b_before = self.board.copy()
                if b_before.move_stack:
                    try:
                        b_before.pop()
                    except Exception:
                        pass
                eval_before, _ = evaluate(b_before)
            except Exception:
                eval_before = None
            try:
                eval_after, _ = evaluate(self.board)
            except Exception:
                eval_after = None

            eval_before_dict = {"total": eval_before if isinstance(eval_before, (int, float)) else 0}
            eval_after_dict = {"total": eval_after if isinstance(eval_after, (int, float)) else 0}
            try:
                patterns = self.pattern_detector.detect_patterns(
                    self.board, move, eval_before_dict, eval_after_dict,
                    bot_analysis={"alternatives_count": 6} if "alternatives" in str(reason).lower() else {}
                )
            except Exception as exc:
                patterns = []
                logger.debug(f"Pattern detection failed: {exc}")

            if patterns:
                for p in patterns:
                    # Фильтр по DynamicBot если включено
                    if self.cb_dynamic_only.isChecked():
                        if agent.__class__.__name__ != "DynamicBot":
                            continue
                    self.session_patterns.append(p)
                    # Автофокус на релевантные клетки
                    if self.cb_auto_focus.isChecked():
                        focus = p.metadata.get("focus_squares", []) if isinstance(p.metadata, dict) else []
                        try:
                            self.drawer_manager.set_pattern_focus(focus)
                            self._refresh_board()
                        except Exception:
                            pass
                self._update_patterns_list_widget()

            # Консольний вивід
            if self.debug_verbose.isChecked():
                print(f"[{WHITE_AGENT if mover_color==chess.WHITE else BLACK_AGENT}] {san} | reason={reason} | key={key} | feats={feats}")

            if self.auto_play_mode:
                move_info = f"Move {len(self.board.move_stack)}: {prefix}{san} ({key})"
                self._append_to_console(move_info)

            # Знімаємо блокування
            self.move_in_progress = False
                
        except Exception as exc:
            logger.error(f"Unexpected error in auto_step: {exc}")
            if self.auto_play_mode:
                self._handle_auto_play_error(exc)
            else:
                self.pause_auto()
                QMessageBox.critical(
                    self,
                    "❌ Game Error",
                    f"🚨 <b>An unexpected error occurred during gameplay:</b>\n\n"
                    f"<b>Error:</b> {exc}\n\n"
                    f"<b>Game paused.</b> You may need to restart the application."
                )


    def _load_heatmap_for_piece(self, move):
        """Завантажити хітмап для фігури, яка робить хід."""
        try:
            # Отримуємо фігуру, яка робить хід
            piece = self.board.piece_at(move.from_square)
            if piece is None:
                return
            
            # Визначаємо тип фігури
            piece_type = piece.piece_type
            piece_name = None
            
            if piece_type == chess.PAWN:
                piece_name = "pawn"
            elif piece_type == chess.KNIGHT:
                piece_name = "knight"
            elif piece_type == chess.BISHOP:
                piece_name = "bishop"
            elif piece_type == chess.ROOK:
                piece_name = "rook"
            elif piece_type == chess.QUEEN:
                piece_name = "queen"
            elif piece_type == chess.KING:
                piece_name = "king"
            
            if piece_name and piece_name in self.drawer_manager.heatmaps:
                # Встановлюємо активний хітмап для цієї фігури
                self.drawer_manager.active_heatmap_piece = piece_name
                self._update_heatmap_stats()
                
                # Оновлюємо комбобокс, якщо він існує
                if self.heatmap_piece_combo:
                    self._populate_heatmap_pieces(piece_name)
                
                logger.info(f"Loaded heatmap for {piece_name} piece")
            
        except Exception as exc:
            logger.warning(f"Failed to load heatmap for piece: {exc}")
        
    # ---------- Patterns tab helpers ----------
    def _update_patterns_list_widget(self) -> None:
        try:
            self.patterns_list.clear()
            # Apply type filters
            allowed = {k for k, cb in self.pattern_type_checkboxes.items() if cb.isChecked()}
            for p in self.session_patterns:
                if allowed and not any(pt in allowed for pt in p.pattern_types):
                    continue
                item_text = f"{p.move} — {', '.join(p.pattern_types[:2])}"
                self.patterns_list.addItem(item_text)
                item = self.patterns_list.item(self.patterns_list.count() - 1)
                item.setData(Qt.UserRole, p)
        except Exception as exc:
            logger.debug(f"_update_patterns_list_widget failed: {exc}")

    def _on_pattern_filters_changed(self):
        self._update_patterns_list_widget()

    def _on_pattern_item_clicked(self, item):
        try:
            p: ChessPattern | None = item.data(Qt.UserRole)
            if not p:
                return
            # Focus squares
            if self.cb_auto_focus.isChecked():
                try:
                    focus = p.metadata.get("focus_squares", []) if isinstance(p.metadata, dict) else []
                    self.drawer_manager.set_pattern_focus(focus)
                except Exception:
                    pass
            # Show info
            text = [
                f"Move: {p.move}",
                f"Types: {', '.join(p.pattern_types)}",
                f"Desc: {p.description}",
                f"Δeval: {p.evaluation.get('change', 0):.1f}",
            ]
            if isinstance(p.metadata, dict):
                seq = p.metadata.get('exchange_sequence')
                net = p.metadata.get('exchange_net')
                if seq:
                    text.append(f"Exchange: {' → '.join(seq)} (net {net})")
            self.pattern_info_label.setPlainText("\n".join(text))
            # Redraw
            self._refresh_board()
        except Exception as exc:
            logger.debug(f"_on_pattern_item_clicked failed: {exc}")

    def _clear_detected_patterns(self):
        self.session_patterns.clear()
        try:
            self.drawer_manager.clear_pattern_focus()
        except Exception:
            pass
        self._update_patterns_list_widget()
        self._refresh_board()

    def _save_detected_patterns(self):
        try:
            catalog = PatternCatalog()
            catalog.load_patterns()
            catalog.add_patterns(self.session_patterns)
            catalog.save_patterns()
            QMessageBox.information(self, "Patterns", f"Сохранено {len(self.session_patterns)} паттернов в библиотеку.")
        except Exception as exc:
            QMessageBox.warning(self, "Patterns", f"Не удалось сохранить паттерны: {exc}")
                
    def _handle_auto_play_game_over(self):
        """Обработка завершения игры в режиме автоматического воспроизведения"""
        import time
        
        # Сохраняем результат текущей игры
        result = self.board.result()
        moves_count = len(self.board.move_stack)
        duration_ms = int(time.time() * 1000)  # Простое время (можно улучшить)
        
        game_result = {
            'game_id': self.current_auto_game,
            'result': result,
            'moves': moves_count,
            'duration_ms': duration_ms,
            'modules_w': list(self.usage_w.keys()),
            'modules_b': list(self.usage_b.keys()),
            'moves_san': self._moves_san_string(),
            'pgn': self._game_pgn_string()
        }
        
        self.auto_play_results.append(game_result)
        
        # Добавляем результат в консоль вместо показа окна
        self._append_to_console(f"=== Game {self.current_auto_game + 1} Complete ===")
        self._append_to_console(f"Result: {result}")
        self._append_to_console(f"Moves: {moves_count}")
        self._append_to_console(f"Duration: {duration_ms}ms")
        self._append_to_console(f"White modules: {', '.join(self.usage_w.keys())}")
        self._append_to_console(f"Black modules: {', '.join(self.usage_b.keys())}")
        self._append_to_console("")
        
        # Обновляем счетчик игр
        self.current_auto_game += 1
        
        # Небольшая пауза перед следующей игрой
        QTimer.singleShot(2000, self._start_next_auto_game)
        
    def _handle_auto_play_error(self, exc):
        """Обработка ошибки в режиме автоматического воспроизведения"""
        logger.error(f"Error in auto play game {self.current_auto_game + 1}: {exc}")
        
        # Сохраняем результат с ошибкой
        game_result = {
            'game_id': self.current_auto_game,
            'result': 'ERROR',
            'moves': len(self.board.move_stack),
            'duration_ms': 0,
            'error': str(exc),
            'modules_w': list(self.usage_w.keys()),
            'modules_b': list(self.usage_b.keys())
        }
        
        self.auto_play_results.append(game_result)
        
        # Добавляем ошибку в консоль
        self._append_to_console(f"=== Game {self.current_auto_game + 1} ERROR ===")
        self._append_to_console(f"Error: {exc}")
        self._append_to_console("")
        
        self.current_auto_game += 1
        
        # Продолжаем со следующей игрой
        QTimer.singleShot(1000, self._start_next_auto_game)
    
    def _append_to_console(self, text):
        """Добавить текст в консольный вывод"""
        self.console_output.append(text)
        # Автоматически прокручиваем вниз
        scrollbar = self.console_output.verticalScrollBar()
        scrollbar.setValue(scrollbar.maximum())

    # ---------- Новые контролы: Reset / New Game ----------
    def reset_game(self) -> None:
        """Полный сброс: остановить автоигру, очистить оверлеи и начать с текущей позиции заново."""
        try:
            self.pause_auto()
            # Очистить фокус паттернов
            try:
                self.drawer_manager.clear_pattern_focus()
            except Exception:
                pass
            # Пересобрать объекты фигур и перерисовать
            self._init_pieces()
            self._refresh_board()
            self._update_status("-", None)
            self.console_output.clear()
            self._append_to_console("↺ Reset complete. You can start again.")
            # Clear patterns session
            try:
                self.session_patterns.clear()
                self._update_patterns_list_widget()
            except Exception:
                pass
        except Exception as exc:
            logger.error(f"Reset failed: {exc}")

    def start_new_game(self) -> None:
        """Начать новую игру с начальной позиции. Остановить авто, очистить логи."""
        try:
            self.pause_auto()
            self.board = chess.Board()
            self.piece_objects = {}
            self.usage_w.clear()
            self.usage_b.clear()
            self.timeline_w.clear()
            self.timeline_b.clear()
            self.timeline.set_data(self.timeline_w, self.timeline_b)
            self._update_usage_charts()
            self.moves_list.clear()
            self.fen_history.clear()
            try:
                self.drawer_manager.clear_pattern_focus()
            except Exception:
                pass
            self._init_pieces()
            self._refresh_board()
            self._update_status("-", None)
            self.console_output.clear()
            self._append_to_console("🆕 New game started.")
            # Clear patterns session
            try:
                self.session_patterns.clear()
                self._update_patterns_list_widget()
            except Exception:
                pass
        except Exception as exc:
            logger.error(f"Start new game failed: {exc}")

    # ---------- Копі-кнопки ----------

    def _moves_san_string(self) -> str:
        temp = chess.Board()
        parts = []
        for mv in self.board.move_stack:
            parts.append(temp.san(mv))
            temp.push(mv)
        out = []
        for i, san in enumerate(parts, start=1):
            if i % 2 == 1:
                move_no = (i + 1) // 2
                out.append(f"{move_no}. {san}")
            else:
                out.append(san)
        return " ".join(out)

    def _game_pgn_string(self) -> str:
        res = self.board.result() if self.board.is_game_over() else "*"
        return (
            f"[Event \"Viewer\"]\n[Site \"Local\"]\n"
            f"[White \"{WHITE_AGENT}\"]\n[Black \"{BLACK_AGENT}\"]\n"
            f"[Result \"{res}\"]\n\n{self._moves_san_string()} {res}\n"
        )

    def copy_san(self):
        try:
            san_text = self._moves_san_string()
            QApplication.clipboard().setText(san_text, QClipboard.Clipboard)
            QMessageBox.information(
                self, 
                "✅ Copied Successfully", 
                f"📋 <b>SAN sequence copied to clipboard</b>\n\n"
                f"<b>Moves:</b> {san_text[:100]}{'...' if len(san_text) > 100 else ''}"
            )
        except Exception as exc:
            logger.error(f"Failed to copy SAN: {exc}")
            QMessageBox.critical(
                self,
                "❌ Copy Failed",
                f"🚨 <b>Failed to copy SAN sequence:</b> {exc}\n\n"
                f"<b>Try:</b>\n"
                f"• Check if clipboard is accessible\n"
                f"• Try again in a moment\n"
                f"• Restart the application if the problem persists"
            )

    def copy_pgn(self):
        try:
            pgn_text = self._game_pgn_string()
            QApplication.clipboard().setText(pgn_text, QClipboard.Clipboard)
            QMessageBox.information(
                self, 
                "✅ Copied Successfully", 
                f"📋 <b>PGN game copied to clipboard</b>\n\n"
                f"<b>Game:</b> {pgn_text[:200]}{'...' if len(pgn_text) > 200 else ''}"
            )
        except Exception as exc:
            logger.error(f"Failed to copy PGN: {exc}")
            QMessageBox.critical(
                self,
                "❌ Copy Failed",
                f"🚨 <b>Failed to copy PGN game:</b> {exc}\n\n"
                f"<b>Try:</b>\n"
                f"• Check if clipboard is accessible\n"
                f"• Try again in a moment\n"
                f"• Restart the application if the problem persists"
            )

    def save_png(self):
        """Save current board state as PNG image for XRPA analysis."""
        # Get file path from user
        file_path, _ = QFileDialog.getSaveFileName(
            self,
            "Зберегти PNG для XRPA",
            f"xrpa_analysis_{len(self.board.move_stack)}.png",
            "PNG Images (*.png);;All Files (*)"
        )
        
        if not file_path:
            return
            
        try:
            # Capture the board frame as pixmap
            pixmap = self.board_frame.grab()
            
            # Add metadata overlay with current position info
            painter = QPainter(pixmap)
            painter.setPen(QPen(QColor(0, 0, 0), 2))
            painter.setFont(QFont("Arial", 12))
            
            # Add position info
            fen = self.board.fen()
            move_count = len(self.board.move_stack)
            turn = "White" if self.board.turn == chess.WHITE else "Black"
            
            info_text = f"Move: {move_count} | Turn: {turn}\nFEN: {fen[:50]}..."
            painter.drawText(10, 20, info_text)
            
            # Add heatmap info if active
            if self.drawer_manager.active_heatmap_piece:
                heatmap_text = f"Heatmap: {self.drawer_manager.active_heatmap_piece}"
                painter.drawText(10, 50, heatmap_text)
            
            painter.end()
            
            # Save the image
            pixmap.save(file_path, "PNG")
            
            # Also save UI data as JSON for XRPA analysis
            json_path = file_path.replace('.png', '_data.json')
            ui_data = self.drawer_manager.export_ui_data()
            ui_data.update({
                "fen": fen,
                "move_count": move_count,
                "turn": turn,
                "heatmap_piece": self.drawer_manager.active_heatmap_piece,
                "heatmap_set": self.drawer_manager.active_heatmap_set,
                "timestamp": QTimer().remainingTime()  # Simple timestamp
            })
            
            import json
            with open(json_path, 'w', encoding='utf-8') as f:
                json.dump(ui_data, f, indent=2, ensure_ascii=False)
            
            QMessageBox.information(
                self, 
                "Збережено", 
                f"PNG збережено: {file_path}\nJSON дані: {json_path}"
            )
            
        except Exception as e:
            QMessageBox.warning(self, "Помилка", f"Не вдалося зберегти PNG: {e}")

    def _auto_save_xrpa_png(self, result):
        """Automatically save PNG for XRPA analysis when game ends."""
        import os
        from datetime import datetime
        
        # Create XRPA output directory
        xrpa_dir = "xrpa_analysis"
        os.makedirs(xrpa_dir, exist_ok=True)
        
        # Generate filename with timestamp and result
        timestamp = datetime.now().strftime("%Y%m%d_%H%M%S")
        filename = f"xrpa_{timestamp}_{result.replace('-', '_')}_{len(self.board.move_stack)}moves.png"
        file_path = os.path.join(xrpa_dir, filename)
        
        # Capture board as pixmap
        pixmap = self.board_frame.grab()
        
        # Add metadata overlay
        painter = QPainter(pixmap)
        painter.setPen(QPen(QColor(0, 0, 0), 2))
        painter.setFont(QFont("Arial", 10))
        
        # Add game info
        fen = self.board.fen()
        move_count = len(self.board.move_stack)
        turn = "White" if self.board.turn == chess.WHITE else "Black"
        
        info_lines = [
            f"XRPA Analysis - {timestamp}",
            f"Result: {result} | Moves: {move_count} | Turn: {turn}",
            f"White: {WHITE_AGENT} | Black: {BLACK_AGENT}",
            f"FEN: {fen[:60]}...",
        ]
        
        if self.drawer_manager.active_heatmap_piece:
            info_lines.append(f"Heatmap: {self.drawer_manager.active_heatmap_piece}")
        
        y_offset = 15
        for line in info_lines:
            painter.drawText(10, y_offset, line)
            y_offset += 15
        
        painter.end()
        
        # Save PNG
        pixmap.save(file_path, "PNG")
        
        # Save JSON data
        json_path = file_path.replace('.png', '_data.json')
        ui_data = self.drawer_manager.export_ui_data()
        ui_data.update({
            "fen": fen,
            "result": result,
            "move_count": move_count,
            "turn": turn,
            "white_agent": WHITE_AGENT,
            "black_agent": BLACK_AGENT,
            "heatmap_piece": self.drawer_manager.active_heatmap_piece,
            "heatmap_set": self.drawer_manager.active_heatmap_set,
            "timestamp": timestamp,
            "moves_san": self._moves_san_string(),
            "game_pgn": self._game_pgn_string()
        })
        
        import json
        with open(json_path, 'w', encoding='utf-8') as f:
            json.dump(ui_data, f, indent=2, ensure_ascii=False)
        
        print(f"XRPA analysis saved: {file_path}")

    # ---------- Метрики / статуси ----------

    def _truthy_features_preview(self, feats: dict | None) -> str:
        if not feats:
            return "—"
        items = []
        for k, v in feats.items():
            if isinstance(v, bool):
                if v: items.append(k)
            elif isinstance(v, (int, float)):
                if v != 0: items.append(f"{k}={v}")
            elif isinstance(v, (list, tuple, set)):
                if v: items.append(f"{k}[{len(v)}]")
            elif isinstance(v, dict):
                if v: items.append(f"{k}{{{len(v)}}}")
            elif isinstance(v, str):
                if v: items.append(f"{k}={v}")
            else:
                if v: items.append(f"{k}={v}")
            if len(items) >= 10:
                break
        return ", ".join(items) if items else "—"

    def _phase(self) -> str:
        count = sum(1 for pc in self.board.piece_map().values() if pc.piece_type != chess.KING)
        if count <= 12: return "endgame"
        if count <= 20: return "midgame"
        return "opening"

    def _extract_reason_key(self, reason: str) -> str:
        """
        Витягуємо «ключ модуля/тега» із reason:
        - спочатку шукаємо токени з whitelist (REASON_PRIORITY) у заданому порядку;
        - інакше беремо перший UPPER_CASE токен з рядка;
        - інакше 'OTHER'.
        """
        if not reason or reason == "-":
            return "OTHER"
        up = reason.upper()

        for tok in REASON_PRIORITY:
            if tok in up:
                return tok

        m = re.search(r"\b[A-Z][A-Z_]{1,}\b", up)
        if m:
            return m.group(0)

        return "OTHER"

    def _update_usage_charts(self) -> None:
        """Refresh per-side usage charts with current counts."""
        try:
            self.chart_usage_w.set_data(self.usage_w)
            self.chart_usage_b.set_data(self.usage_b)
        except Exception as exc:
            logger.warning(f"Failed to update usage charts: {exc}")
            # Charts will show empty data rather than crashing

    def _generate_heatmaps(self) -> None:
        """Invoke heatmap generation and notify the user."""
        try:
            fens_file = Path("fens.txt")
            if fens_file.exists():
                with fens_file.open("r", encoding="utf-8") as fh:
                    fens = [line.strip() for line in fh if line.strip()]
                logger.info(f"📁 Loaded {len(fens)} FEN positions from fens.txt")
            else:
                fens = [self.board.fen()]
                logger.info("📁 Using current board position for heatmap generation")
            
            logger.info("🔄 Starting heatmap generation...")
            generate_heatmaps(fens, pattern_set="default")
            
            # Оновлюємо статистику після генерації
            self.drawer_manager._load_heatmaps()
            self._update_heatmap_stats()
            
            QMessageBox.information(
                self,
                "✅ Heatmaps Generated Successfully",
                f"🎉 Heatmap generation completed!\n\n"
                f"📊 Generated heatmaps for {len(fens)} position(s)\n"
                f"📁 Saved to: analysis/heatmaps/default/\n\n"
                f"🔄 Heatmap statistics updated!",
            )
        except FileNotFoundError as exc:
            if "Rscript" in str(exc) or "wolframscript" in str(exc):
                ErrorHandler.handle_heatmap_error(exc, "missing software")
                QMessageBox.critical(
                    self,
                    "❌ Missing Required Software",
                    f"🔧 <b>Required software not found:</b> {exc}\n\n"
                    f"<b>To fix this:</b>\n"
                    f"• Install R from https://www.r-project.org/\n"
                    f"• OR install Wolfram Engine from https://www.wolfram.com/engine/\n\n"
                    f"<b>After installation:</b>\n"
                    f"• Restart your terminal/command prompt\n"
                    f"• Try generating heatmaps again"
                )
            else:
                ErrorHandler.handle_file_error(exc, "heatmap generation")
                QMessageBox.critical(
                    self,
                    "❌ File Not Found",
                    f"🔍 <b>Missing file:</b> {exc}\n\n"
                    f"<b>Possible solutions:</b>\n"
                    f"• Check if the file path is correct\n"
                    f"• Ensure the file exists and is readable\n"
                    f"• Try running the application from the correct directory"
                )
        except subprocess.CalledProcessError as exc:
            ErrorHandler.handle_heatmap_error(exc, "script execution")
            QMessageBox.critical(
                self,
                "❌ Script Execution Failed",
                f"🔧 <b>Heatmap generation script failed:</b>\n\n"
                f"<b>Error details:</b> {exc}\n\n"
                f"<b>Common causes:</b>\n"
                f"• R/Wolfram script has syntax errors\n"
                f"• Missing required R packages\n"
                f"• Insufficient permissions\n"
                f"• Corrupted script files\n\n"
                f"<b>Try:</b>\n"
                f"• Check R package installation\n"
                f"• Run the script manually to see detailed errors\n"
                f"• Reinstall the application"
            )
        except Exception as exc:
            ErrorHandler.handle_heatmap_error(exc, "unexpected error")
            QMessageBox.critical(
                self,
                "❌ Unexpected Error",
                f"🚨 <b>An unexpected error occurred:</b>\n\n"
                f"<b>Error:</b> {exc}\n\n"
                f"<b>Please try:</b>\n"
                f"• Restart the application\n"
                f"• Check available disk space\n"
                f"• Verify file permissions\n"
                f"• Report this issue if it persists"
            )

    def _sync_heatmap_set_selection(self) -> None:
        """Ensure the set combo reflects :class:`DrawerManager` state."""

        if not self.heatmap_set_combo:
            return
        active = self.drawer_manager.active_heatmap_set
        index = self.heatmap_set_combo.findText(active)
        if index >= 0 and self.heatmap_set_combo.currentIndex() != index:
            self.heatmap_set_combo.blockSignals(True)
            self.heatmap_set_combo.setCurrentIndex(index)
            self.heatmap_set_combo.blockSignals(False)

    def _populate_heatmap_pieces(self, current_piece: str | None) -> None:
        """Rebuild the piece combo according to the active set."""

        if not self.heatmap_piece_combo:
            return
        self.heatmap_piece_combo.blockSignals(True)
        self.heatmap_piece_combo.clear()
        self.heatmap_piece_combo.addItem("none")
        for name in self.drawer_manager.heatmaps:
            self.heatmap_piece_combo.addItem(name)

        selection = (
            current_piece
            if current_piece is not None
            else self.drawer_manager.active_heatmap_piece
        )
        if selection is None:
            self.heatmap_piece_combo.setCurrentIndex(0)
        else:
            idx = self.heatmap_piece_combo.findText(selection)
            if idx >= 0:
                self.heatmap_piece_combo.setCurrentIndex(idx)
            else:
                self.heatmap_piece_combo.setCurrentIndex(0)
        self.heatmap_piece_combo.setEnabled(self.heatmap_piece_combo.count() > 1)
        self.heatmap_piece_combo.blockSignals(False)

    def _save_heatmap_preferences(
        self, *, set_name: str | None = None, piece_name: str | None = None
    ) -> None:
        """Persist the chosen heatmap set/piece across viewer sessions."""

        if set_name is not None:
            self.settings.setValue("heatmap/set", set_name)
        if piece_name is not None:
            value = "none" if piece_name is None else piece_name
            self.settings.setValue("heatmap/piece", value)

    def _on_heatmap_set(self, set_name: str) -> None:
        """Callback for heatmap set selection."""

        if not set_name:
            return

        previous_piece_raw = self.settings.value("heatmap/piece")
        previous_piece_missing = previous_piece_raw is None
        previous_piece = None
        if not previous_piece_missing:
            previous_piece_str = str(previous_piece_raw)
            previous_piece = None if previous_piece_str == "none" else previous_piece_str

        self.drawer_manager.set_heatmap_set(set_name)
        self._sync_heatmap_set_selection()

        active_piece = self.drawer_manager.active_heatmap_piece
        if not previous_piece_missing:
            if previous_piece is None:
                active_piece = None
            elif previous_piece in self.drawer_manager.heatmaps:
                active_piece = previous_piece

        self.drawer_manager.active_heatmap_piece = active_piece
        self._populate_heatmap_pieces(active_piece)
        self._save_heatmap_preferences(
            set_name=self.drawer_manager.active_heatmap_set,
            piece_name=active_piece,
        )
        self._update_heatmap_stats()
        self._refresh_board()
        self._update_heatmap_counts()

    def _on_heatmap_piece(self, piece: str | None) -> None:
        """Callback for heatmap piece selection."""
        self.drawer_manager.active_heatmap_piece = piece
        self._save_heatmap_preferences(
            set_name=self.drawer_manager.active_heatmap_set,
            piece_name=piece,
        )
        self._update_heatmap_stats()
        self._refresh_board()
        # Підрахунки залежать від набору; але оновимо і тут для консистентності
        self._update_heatmap_counts()

    def _on_timeline_click(self, index: int, is_white: bool) -> None:
        """Handle click on the usage timeline by reporting the move index."""
        side = "W" if is_white else "B"
        print(f"Timeline click: {side} move {index}")
        row = index * 2 + (0 if is_white else 1)
        if row < self.moves_list.count():
            self.moves_list.setCurrentRow(row)
            self.moves_list.scrollToItem(self.moves_list.item(row))

    def _update_status(self, reason: str, feats: dict | None):
        try:
            self.lbl_module.setText(f"Модуль: {reason}")
            self.lbl_features.setText(f"Фічі: {self._truthy_features_preview(feats)}")

            try:
                metrics_lines = build_sidebar_metrics(
                    self.board,
                    {
                        chess.WHITE: self.tmap_white,
                        chess.BLACK: self.tmap_black,
                    },
                )
            except Exception as exc:
                logger.warning(f"Failed to build sidebar metrics: {exc}")
                metrics_lines = ["ThreatMap: Error", "Attacks: Error", "Leaders: Error", "King: Error"]

            # Ensure UI labels stay in sync even if helper adds/removes lines later.
            labels = (
                self.lbl_threat,
                self.lbl_attacks,
                self.lbl_leaders,
                self.lbl_king,
            )
            for label, text in zip(labels, metrics_lines):
                label.setText(text)
            for label in labels[len(metrics_lines):]:
                label.setText("")

            # Оновити usage-діаграми і графік
            self._update_usage_charts()
            self.timeline.set_data(self.timeline_w, self.timeline_b)
            # When participating-only filter is ON but we have no active pattern squares, disable the filter
            if self.cb_participating_only.isChecked() and not self.active_pattern_squares:
                self.cb_participating_only.setChecked(False)
            
        except Exception as exc:
            logger.error(f"Failed to update status: {exc}")
            # Don't show error dialog for status updates to avoid spam

    def _show_critical_error(self, title: str, message: str):
        """Display a critical error message and close the application."""
        msg_box = QMessageBox(self)
        msg_box.setWindowTitle(title)
        msg_box.setText(message)
        msg_box.setIcon(QMessageBox.Critical)
        msg_box.setStandardButtons(QMessageBox.Ok)
        msg_box.exec()
        self.close()

    def _save_game_to_runs(self, result: str) -> None:
        """Save the current game to the runs folder."""
        import json
        import os
        from datetime import datetime
        
        # Create runs directory if it doesn't exist
        os.makedirs("runs", exist_ok=True)
        
        # Generate timestamp for filename
        ts = datetime.now().strftime("%Y%m%d_%H%M%S_%f")
        run_path = os.path.join("runs", f"{ts}.json")
        
        # Collect game data
        moves_log = []
        fens_log = []
        modules_w = []
        modules_b = []
        
        # Replay the game to collect data
        temp_board = chess.Board()
        for move in self.board.move_stack:
            san = temp_board.san(move)
            moves_log.append(san)
            temp_board.push(move)
            fens_log.append(temp_board.fen())
            
            # Get reason for the move (simplified - would need agent access)
            if temp_board.turn == chess.BLACK:  # Move was made by white
                modules_w.append("UI_Game")
            else:  # Move was made by black
                modules_b.append("UI_Game")
        
        # Save to file
        with open(run_path, "w", encoding="utf-8") as f:
            json.dump(
                {
                    "moves": moves_log,
                    "fens": fens_log,
                    "modules_w": modules_w,
                    "modules_b": modules_b,
                    "result": result,
                    "white_agent": WHITE_AGENT,
                    "black_agent": BLACK_AGENT,
                },
                f,
                ensure_ascii=False,
                indent=2,
            )
        
        logger.info(f"Game saved to {run_path}")

    def _update_elo_counter(self, result: str) -> None:
        """Update ELO ratings and game counter."""
        try:
            # Initialize ELO sync manager
            elo_manager = ELOSyncManager()
            
            # Determine winner
            if result == "1-0":
                winner = WHITE_AGENT
                loser = BLACK_AGENT
            elif result == "0-1":
                winner = BLACK_AGENT
                loser = WHITE_AGENT
            else:  # Draw
                winner = None
                loser = None
            
            # Update ratings
            if winner and loser:
                # Update winner
                winner_rating = elo_manager.get_bot_rating(winner)
                if winner_rating:
                    elo_manager.update_bot_rating(
                        winner, 
                        winner_rating.elo + 20,  # Simple +20 for win
                        "local",
                        "Game win"
                    )
                # Update loser
                loser_rating = elo_manager.get_bot_rating(loser)
                if loser_rating:
                    elo_manager.update_bot_rating(
                        loser, 
                        loser_rating.elo - 20,  # Simple -20 for loss
                        "local",
                        "Game loss"
                    )
            else:
                # Draw - small adjustments
                white_rating = elo_manager.get_bot_rating(WHITE_AGENT)
                if white_rating:
                    elo_manager.update_bot_rating(
                        WHITE_AGENT,
                        white_rating.elo + 2,
                        "local",
                        "Game draw"
                    )
                black_rating = elo_manager.get_bot_rating(BLACK_AGENT)
                if black_rating:
                    elo_manager.update_bot_rating(
                        BLACK_AGENT,
                        black_rating.elo + 2,
                        "local",
                        "Game draw"
                    )
            
            logger.info(f"ELO ratings updated for {WHITE_AGENT} vs {BLACK_AGENT}")
            
        except Exception as exc:
            logger.error(f"Failed to update ELO counter: {exc}")

    def _show_game_over(self):
        res = self.board.result()
        winner = chess.WHITE if res == "1-0" else chess.BLACK
        if res in {"1-0", "0-1"}:
            try:
                update_from_board(self.board, winner)
                update_from_history(list(self.board.move_stack), winner, steps=[15, 21, 35])
            except Exception as exc:
                logger.warning(f"Failed to update PST training data: {exc}")
                
        heatmap_msg = ""
        if self.fen_history:
            active_set = self.drawer_manager.active_heatmap_set or "default"
            try:
                generate_heatmaps(self.fen_history, pattern_set=active_set)
            except Exception as exc:  # pragma: no cover - UI notification
                heatmap_msg = f"\n\n⚠️ Heatmap update failed: {exc}"
                logger.error(f"Heatmap generation failed: {exc}")
            else:
                self.fen_history.clear()
                self.drawer_manager.set_heatmap_set(active_set)
                self._sync_heatmap_set_selection()
                self._populate_heatmap_pieces(self.drawer_manager.active_heatmap_piece)
                self._save_heatmap_preferences(
                    set_name=self.drawer_manager.active_heatmap_set,
                    piece_name=self.drawer_manager.active_heatmap_piece,
                )
                self._update_heatmap_stats()
                self._refresh_board()
                # Оновити підсумки теплокарт після генерації
                try:
                    self._update_heatmap_counts()
                except Exception as exc:
                    logger.warning(f"Failed to update heatmap counts after generation: {exc}")
                heatmap_msg = (
                    f"\n\n✅ Heatmaps updated for set '{active_set}'."
                )
        
        # Auto-save PNG for XRPA analysis
        try:
            self._auto_save_xrpa_png(res)
        except Exception as exc:
            print(f"Auto-save PNG failed: {exc}")

        # Save game to runs folder and update ELO counter
        try:
            self._save_game_to_runs(res)
            self._update_elo_counter(res)
        except Exception as exc:
            logger.error(f"Failed to save game or update ELO: {exc}")

        # Виводимо результат в консоль замість message box
        self._append_to_console("=" * 50)
        self._append_to_console("🎯 GAME COMPLETE")
        self._append_to_console("=" * 50)
        self._append_to_console(f"🏁 Result: {res}")
        self._append_to_console(f"📋 Moves: {self._moves_san_string()}")
        if heatmap_msg:
            self._append_to_console(heatmap_msg.strip())
        self._append_to_console("=" * 50)
        self._append_to_console("")
    
    # ====== Новые методы для управления паттернами и игрой ======
    
    def _on_pattern_selected(self, move_uci: str):
        """Обработать выбор паттерна для применения"""
        try:
            move = chess.Move.from_uci(move_uci)
            if move in self.board.legal_moves:
                self.board.push(move)
                self._redraw_board()
                self._update_pattern_display()
                self._append_to_console(f"Применен паттерн: {move_uci}")
            else:
                self._append_to_console(f"Недопустимый ход из паттерна: {move_uci}")
        except Exception as e:
            self._append_to_console(f"Ошибка применения паттерна: {e}")
    
    def _redraw_board(self):
        """Перерисовать доску"""
        self._init_pieces()
        self._refresh_board()
    
    def _update_pattern_display(self):
        """Обновить отображение паттернов для текущей позиции"""
        try:
            self.pattern_display_widget.set_board_position(self.board)
        except Exception as e:
            logger.error(f"Error updating pattern display: {e}")
    
    def _on_start_game(self):
        """Обработать начало игры"""
        self.game_controls.set_game_status(True, "Игра запущена")
        self._append_to_console("🎮 Игра запущена")
        # Можно добавить логику автоматического запуска ботов
        if hasattr(self, 'btn_auto'):
            self.btn_auto.click()
    
    def _on_stop_game(self):
        """Обработать остановку игры"""
        self.game_controls.set_game_status(False, "Игра остановлена")
        self._append_to_console("⏸️ Игра остановлена")
        # Остановить автоматическую игру
        if hasattr(self, 'btn_pause'):
            self.btn_pause.click()
    
    def _on_reset_game(self):
        """Обработать сброс игры"""
        self.board.reset()
        self._redraw_board()
        self._update_pattern_display()
        self.pattern_display_widget.clear_all()
        self._append_to_console("🔄 Игра сброшена")
        self.game_controls.set_game_status(False, "Игра сброшена")
    
    def _on_refresh_game(self):
        """Обработать обновление игры"""
        self._update_pattern_display()
        self.pattern_display_widget.refresh_patterns()
        self._append_to_console("🔄 Игра обновлена")
    
    def _on_new_game(self):
        """Обработать начало новой игры"""
        self._on_reset_game()
        self._append_to_console("🆕 Новая игра начата")
        # Можно добавить диалог выбора ботов или настроек

# ====== Запуск ======
if __name__ == "__main__":
    try:
        # Initialize Qt Application with error handling
        app = QApplication(sys.argv)
        app.setApplicationName("Chess Viewer")
        app.setApplicationVersion("1.0")
        
        # Set application style for better error visibility
        app.setStyleSheet("""
            QMessageBox {
                background-color: #f8f9fa;
            }
            QMessageBox QLabel {
                color: #212529;
            }
            QPushButton {
                background-color: #007bff;
                color: white;
                border: none;
                padding: 8px 16px;
                border-radius: 4px;
                font-weight: bold;
            }
            QPushButton:hover {
                background-color: #0056b3;
            }
        """)
        
        # Create and show the main window
        viewer = ChessViewer()
        viewer.show()
        
        # Start the event loop
        sys.exit(app.exec())
        
    except ImportError as exc:
        ErrorHandler.handle_import_error(exc, "application startup")
        sys.exit(1)
        
    except FileNotFoundError as exc:
        ErrorHandler.handle_file_error(exc, "application startup")
        sys.exit(1)
        
    except PermissionError as exc:
        ErrorHandler.handle_permission_error(exc, "application startup")
        sys.exit(1)
        
    except Exception as exc:
        ErrorHandler.log_error(exc, "application startup")
        print("❌ Application Launch Failed")
        print(f"🚨 Unexpected error: {exc}")
        print("\n🔧 Troubleshooting steps:")
        print("1. Check if all required files are present")
        print("2. Verify Python version compatibility")
        print("3. Try running from the project root directory")
        print("4. Check file permissions")
        print("\n📝 If the problem persists, please report this issue")
        sys.exit(1)<|MERGE_RESOLUTION|>--- conflicted
+++ resolved
@@ -57,9 +57,7 @@
 from chess_ai.bsp_engine import create_chess_bsp_engine
 from chess_ai.wfc_engine import create_chess_wfc_engine
 from core.pattern_loader import PatternResponder
-<<<<<<< HEAD
 from ui.pattern_display import PatternDisplayWidget
-=======
 from chess_ai.pattern_detector import PatternDetector, PatternType
 from chess_ai.pattern_storage import PatternCatalog
 from core.evaluator import Evaluator
@@ -69,7 +67,6 @@
 from ui.pattern_management_widget import PatternManagementWidget
 from chess_ai.enhanced_pattern_system import PatternManager
 from chess_ai.enhanced_pattern_detector import EnhancedPatternDetector
->>>>>>> 41f6fce7
 
 # Set Stockfish path if available
 import os
@@ -320,13 +317,8 @@
         btn_row = QHBoxLayout()
         self.btn_auto  = QPushButton("▶ Авто")
         self.btn_pause = QPushButton("⏸ Пауза")
-<<<<<<< HEAD
-        self.btn_reset = QPushButton("🔄 Reset")
-        self.btn_reset.setToolTip("Reset game to starting position")
-=======
         self.btn_reset = QPushButton("⟲ Ресет")
         self.btn_newgame = QPushButton("🆕 Новая игра")
->>>>>>> 41f6fce7
         self.btn_auto_play = QPushButton("🎮 10 Игр")
         self.btn_auto_play.setToolTip("Автоматически сыграть 10 игр подряд")
         self.btn_copy_san = QPushButton("⧉ SAN")
@@ -335,11 +327,7 @@
         self.btn_refresh_elo = QPushButton("🔄 ELO")
         self.btn_refresh_elo.setToolTip("Refresh ELO ratings from ratings.json file")
         self.debug_verbose = QCheckBox("Debug")
-<<<<<<< HEAD
-        for b in (self.btn_auto, self.btn_pause, self.btn_reset, self.btn_auto_play, self.btn_copy_san, self.btn_copy_pgn, self.btn_save_png, self.btn_refresh_elo, self.debug_verbose):
-=======
         for b in (self.btn_auto, self.btn_pause, self.btn_reset, self.btn_newgame, self.btn_auto_play, self.btn_copy_san, self.btn_copy_pgn, self.btn_save_png, self.btn_refresh_elo, self.debug_verbose):
->>>>>>> 41f6fce7
             btn_row.addWidget(b)
         
         # Добавить новые кнопки управления игрой
@@ -396,10 +384,7 @@
         self.btn_auto.clicked.connect(self.start_auto)
         self.btn_pause.clicked.connect(self.pause_auto)
         self.btn_reset.clicked.connect(self.reset_game)
-<<<<<<< HEAD
-=======
         self.btn_newgame.clicked.connect(self.start_new_game)
->>>>>>> 41f6fce7
         self.btn_auto_play.clicked.connect(self.start_auto_play)
         self.btn_copy_san.clicked.connect(self.copy_san)
         self.btn_copy_pgn.clicked.connect(self.copy_pgn)
@@ -699,11 +684,6 @@
         overall_layout.addStretch()
         self.tab_widget.addTab(self.overall_tab, "📊 Загальна статистика")
         
-<<<<<<< HEAD
-        # Таб 7: Pattern Detection
-        self.pattern_display = PatternDisplayWidget()
-        self.tab_widget.addTab(self.pattern_display, "🎯 Patterns")
-=======
         # Таб 7: Паттерны (новый)
         self.pattern_display_widget = PatternDisplayWidget()
         self.pattern_display_widget.pattern_selected.connect(self._on_pattern_selected)
@@ -712,7 +692,6 @@
         # Таб 8: Управление паттернами (новый)
         self.pattern_management_widget = PatternManagementWidget()
         self.tab_widget.addTab(self.pattern_management_widget, "⚙️ Управление паттернами")
->>>>>>> 41f6fce7
 
         # Додаємо таби до основного лейауту (вже створені вище)
 
