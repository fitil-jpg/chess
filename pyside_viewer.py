# pyside_viewer.py
# Ліворуч: дошка (припіднята). Праворуч: кнопки + статуси + лічильник використання модулів.
# Додано: Usage таймлайн (два ряди кольорових прямокутників для W/B).
# Боти задаються тут у коді.

from utils.usage_logger import record_usage
record_usage(__file__)

import sys
import re
import chess
import logging
import subprocess
from collections import defaultdict
from pathlib import Path
from PySide6.QtWidgets import (
    QApplication, QWidget, QGridLayout, QVBoxLayout, QHBoxLayout,
    QFrame, QPushButton, QLabel, QCheckBox, QMessageBox, QSizePolicy,
    QListWidget, QScrollArea, QFileDialog, QTextEdit, QSplitter,
    QScrollBar, QMainWindow
)
from PySide6.QtCore import QTimer, QRect, Qt, QSettings
from PySide6.QtGui import QClipboard, QPainter, QColor, QPen, QPixmap, QFont

from utils.error_handler import ErrorHandler

# Set up logging
logging.basicConfig(
    level=logging.INFO,
    format='%(asctime)s - %(name)s - %(levelname)s - %(message)s'
)
logger = logging.getLogger(__name__)

from core.pst_trainer import update_from_board, update_from_history
from core.piece import piece_class_factory
from ui.cell import Cell
from ui.drawer_manager import DrawerManager
from chess_ai.bot_agent import make_agent
from chess_ai.threat_map import ThreatMap
from utils.load_runs import load_runs
from utils.module_usage import aggregate_module_usage
from utils.module_colors import MODULE_COLORS, REASON_PRIORITY
from ui.usage_timeline import UsageTimeline
from ui.panels import create_heatmap_panel
from utils.integration import generate_heatmaps
from utils.metrics_sidebar import build_sidebar_metrics
from chess_ai.elo_sync_manager import ELOSyncManager

# Set Stockfish path if available
import os
if not os.environ.get("STOCKFISH_PATH"):
    stockfish_path = "/workspace/bin/stockfish-bin"
    if os.path.exists(stockfish_path):
        os.environ["STOCKFISH_PATH"] = stockfish_path

# Фіксована пара ботів у в’ювері:
WHITE_AGENT = "StockfishBot"
BLACK_AGENT = "DynamicBot"

class OverallUsageChart(QWidget):
    """Simple bar chart summarising module usage across multiple runs."""

    def __init__(self, parent=None):
        super().__init__(parent)
        self.counts = {}
        self.pad = 8
        self.bar_h = 14
        self.legend_h = 20
        self.setMinimumWidth(280)
        self._update_height()

    def _update_height(self) -> None:
        total = len(self.counts)
        height = self.pad + total * (self.bar_h + self.pad) + self.legend_h
        self.setMinimumHeight(height)
        self.updateGeometry()

    def set_data(self, counts):
        self.counts = dict(counts)
        self._update_height()
        self.update()

    def paintEvent(self, ev):  # pragma: no cover - GUI drawing
        painter = QPainter(self)
        painter.fillRect(self.rect(), QColor(250, 250, 250))
        if not self.counts:
            return

        w = self.width()
        max_count = max(self.counts.values())
        items = sorted(self.counts.items(), key=lambda kv: (-kv[1], kv[0]))

        y = self.pad
        for name, count in items:
            bar_w = (
                int((w - self.pad * 2) * (count / max_count)) if max_count else 0
            )
            color = MODULE_COLORS.get(name, MODULE_COLORS["OTHER"])
            painter.fillRect(QRect(self.pad, y, bar_w, self.bar_h), color)
            painter.setPen(QPen(QColor(60, 60, 60)))
            painter.drawRect(QRect(self.pad, y, bar_w, self.bar_h))
            painter.drawText(
                self.pad + bar_w + 4, y + self.bar_h - 2, f"{name} ({count})"
            )
            y += self.bar_h + self.pad

        # Legend mapping colours to modules
        y_leg = y
        x_leg = self.pad
        painter.setPen(QPen(QColor(80, 80, 80)))
        for name, _ in items:
            color = MODULE_COLORS.get(name, MODULE_COLORS["OTHER"])
            rect = QRect(x_leg, y_leg, 10, 10)
            painter.fillRect(rect, color)
            painter.drawRect(rect)
            painter.drawText(x_leg + 14, y_leg + 10, name)
            x_leg += 14 + painter.fontMetrics().horizontalAdvance(name) + 10
            if x_leg > w - self.pad:
                break

class ChessViewer(QMainWindow):
    def __init__(self):
        super().__init__()
        self.setWindowTitle("Chess Viewer — ThreatMap & Metrics")
        self.resize(980, 620)  # більше місця праворуч
<<<<<<< HEAD

        # Create scroll area (single central widget)
        self.scroll_area = QScrollArea()
        self.scroll_area.setWidgetResizable(True)
        self.scroll_area.setHorizontalScrollBarPolicy(Qt.ScrollBarAsNeeded)
        self.scroll_area.setVerticalScrollBarPolicy(Qt.ScrollBarAsNeeded)

        # Style the scroll area
        self.scroll_area.setStyleSheet("""
            QScrollArea {
                border: none;
                background-color: #f8f9fa;
            }
            QScrollBar:vertical {
                background-color: #e9ecef;
                width: 12px;
                border-radius: 6px;
            }
            QScrollBar::handle:vertical {
                background-color: #6c757d;
                border-radius: 6px;
                min-height: 20px;
            }
            QScrollBar::handle:vertical:hover {
                background-color: #495057;
            }
            QScrollBar:horizontal {
                background-color: #e9ecef;
                height: 12px;
                border-radius: 6px;
            }
            QScrollBar::handle:horizontal {
                background-color: #6c757d;
                border-radius: 6px;
                min-width: 20px;
            }
            QScrollBar::handle:horizontal:hover {
                background-color: #495057;
            }
        """)

        # Set scroll area as central widget
        self.setCentralWidget(self.scroll_area)
=======
        
        # Create central widget
        self.central_widget = QWidget()
        self.setCentralWidget(self.central_widget)
>>>>>>> 8a5e2cda

        try:
            # Логіка позиції
            self.board = chess.Board()
            self.piece_objects = {}
            self.settings = QSettings("ChessViewer", "Preferences")
        except Exception as exc:
            ErrorHandler.handle_chess_error(exc, "board initialization")
            self._show_critical_error(
                "Chess Board Initialization Failed",
                f"🚨 <b>Failed to initialize chess board:</b> {exc}\n\n"
                f"<b>This usually indicates:</b>\n"
                f"• Corrupted chess library installation\n"
                f"• Missing required dependencies\n"
                f"• System resource issues\n\n"
                f"<b>Try:</b>\n"
                f"• Reinstall chess library: pip install --upgrade chess\n"
                f"• Restart the application\n"
                f"• Check system memory availability"
            )
            return
        saved_set_raw = self.settings.value("heatmap/set")
        saved_set = str(saved_set_raw) if saved_set_raw is not None else None
        saved_piece_raw = self.settings.value("heatmap/piece")
        saved_piece_missing = saved_piece_raw is None
        if not saved_piece_missing:
            saved_piece_str = str(saved_piece_raw)
            saved_piece = None if saved_piece_str == "none" else saved_piece_str
        else:
            saved_piece = None

        self.drawer_manager = DrawerManager()
        self.heatmap_set_combo = None
        self.heatmap_piece_combo = None

        if saved_set:
            self.drawer_manager.set_heatmap_set(saved_set)

        default_heatmap_set = self.drawer_manager.active_heatmap_set
        default_heatmap_piece = self.drawer_manager.active_heatmap_piece

        if not saved_piece_missing:
            if saved_piece is None:
                self.drawer_manager.active_heatmap_piece = None
                default_heatmap_piece = None
            elif saved_piece in self.drawer_manager.heatmaps:
                self.drawer_manager.active_heatmap_piece = saved_piece
                default_heatmap_piece = saved_piece
            else:
                default_heatmap_piece = self.drawer_manager.active_heatmap_piece

        # ELO ratings manager
        self.elo_manager = ELOSyncManager()
        
        # Register bots with initial ELO if not already registered
        self._ensure_bots_registered()
        
        # Агенти
        try:
            self.white_agent = make_agent(WHITE_AGENT, chess.WHITE)
            self.black_agent = make_agent(BLACK_AGENT, chess.BLACK)
        except Exception as exc:
            ErrorHandler.handle_agent_error(exc, f"{WHITE_AGENT}/{BLACK_AGENT}")
            self._show_critical_error(
                "AI Agent Initialization Failed",
                f"🤖 <b>Failed to create AI agents:</b> {exc}\n\n"
                f"<b>Agent configuration:</b>\n"
                f"• White: {WHITE_AGENT}\n"
                f"• Black: {BLACK_AGENT}\n\n"
                f"<b>Possible causes:</b>\n"
                f"• Missing agent implementation files\n"
                f"• Corrupted agent modules\n"
                f"• Import path issues\n\n"
                f"<b>Try:</b>\n"
                f"• Check if chess_ai module is properly installed\n"
                f"• Verify agent names are correct\n"
                f"• Restart the application"
            )
            return

        # ThreatMap’и
        self.tmap_white = ThreatMap(chess.WHITE)
        self.tmap_black = ThreatMap(chess.BLACK)

        # Лічильники використання модулів (вьювер-локальні)
        self.usage_w = defaultdict(int)
        self.usage_b = defaultdict(int)
        self.timeline_w = []  # послідовність ключів для W (по кожному ході білих)
        self.timeline_b = []  # для B
        self.fen_history = []

        # ---- ЛЕВА КОЛОНКА: ДОШКА + КОНСОЛЬ ----
        self.board_frame = QFrame()
        self.board_frame.setFixedSize(560, 560)
        self.grid = QGridLayout(self.board_frame)
        self.grid.setContentsMargins(0, 0, 0, 0)
        self.grid.setSpacing(0)
        self.cell_grid = [[None for _ in range(8)] for _ in range(8)]
        self._draw_board_widgets()

        # Console output area
        self.console_output = QTextEdit()
        self.console_output.setMaximumHeight(200)
        self.console_output.setMinimumHeight(150)
        self.console_output.setReadOnly(True)
        self.console_output.setStyleSheet("""
            QTextEdit {
                background-color: #1e1e1e;
                color: #ffffff;
                font-family: 'Courier New', monospace;
                font-size: 10px;
                border: 1px solid #444;
                border-radius: 4px;
            }
        """)
        self.console_output.setPlainText("Console output will appear here during auto-play...")
        
        # Ensure console is visible and properly sized
        self.console_output.setVisible(True)

        left_col = QVBoxLayout()
        left_col.addWidget(self.board_frame)
        left_col.addWidget(QLabel("Console Output:"))
        left_col.addWidget(self.console_output)
        left_col.addStretch(1)  # підштовхує дошку догори

        # ---- ПРАВА КОЛОНКА: КНОПКИ + СТАТУСИ ----
        right_col = QVBoxLayout()

        # Create title with ELO ratings
        self.title_label = QLabel()
        self.title_label.setWordWrap(True)
        self._update_title_with_elo()
        right_col.addWidget(self.title_label)

        # Кнопки
        btn_row = QHBoxLayout()
        self.btn_auto  = QPushButton("▶ Авто")
        self.btn_pause = QPushButton("⏸ Пауза")
        self.btn_auto_play = QPushButton("🎮 10 Игр")
        self.btn_auto_play.setToolTip("Автоматически сыграть 10 игр подряд")
        self.btn_copy_san = QPushButton("⧉ SAN")
        self.btn_copy_pgn = QPushButton("⧉ PGN")
        self.btn_save_png = QPushButton("📷 PNG")
        self.btn_refresh_elo = QPushButton("🔄 ELO")
        self.btn_refresh_elo.setToolTip("Refresh ELO ratings from ratings.json file")
        self.debug_verbose = QCheckBox("Debug")
        for b in (self.btn_auto, self.btn_pause, self.btn_auto_play, self.btn_copy_san, self.btn_copy_pgn, self.btn_save_png, self.btn_refresh_elo, self.debug_verbose):
            btn_row.addWidget(b)
        right_col.addLayout(btn_row)

        # Зв’язки
        self.btn_auto.clicked.connect(self.start_auto)
        self.btn_pause.clicked.connect(self.pause_auto)
        self.btn_auto_play.clicked.connect(self.start_auto_play)
        self.btn_copy_san.clicked.connect(self.copy_san)
        self.btn_copy_pgn.clicked.connect(self.copy_pgn)
        self.btn_save_png.clicked.connect(self.save_png)
        self.btn_refresh_elo.clicked.connect(self._refresh_elo_ratings)

        # Статуси
        self.lbl_module   = QLabel("Модуль: —")
        self.lbl_features = QLabel("Фічі: —")
        self.lbl_threat   = QLabel("ThreatMap: —")
        self.lbl_attacks  = QLabel("Attacks: —")
        self.lbl_leaders  = QLabel("Attack leaders: —")
        self.lbl_king     = QLabel("King coeff: —")

        for lab in (
            self.lbl_module,
            self.lbl_features,
            self.lbl_threat,
            self.lbl_attacks,
            self.lbl_leaders,
            self.lbl_king,
        ):
            lab.setWordWrap(True)
            right_col.addWidget(lab)

        right_col.addWidget(QLabel("Dynamic usage (W):"))
        self.chart_usage_w = OverallUsageChart()
        right_col.addWidget(self.chart_usage_w)

        right_col.addWidget(QLabel("Dynamic usage (B):"))
        self.chart_usage_b = OverallUsageChart()
        right_col.addWidget(self.chart_usage_b)

        # Список ходів SAN
        right_col.addWidget(QLabel("Moves:"))
        self.moves_list = QListWidget()
        right_col.addWidget(self.moves_list)

        # Таймлайн застосованих модулів
        right_col.addWidget(QLabel("Usage timeline:"))
        self.timeline = UsageTimeline()
        self.timeline.moveClicked.connect(self._on_timeline_click)
        right_col.addWidget(self.timeline)

        # Heatmap selection panel
        if self.drawer_manager.heatmaps:
            heatmap_layout, self.heatmap_set_combo, self.heatmap_piece_combo = create_heatmap_panel(
                self._on_heatmap_piece,
                set_callback=self._on_heatmap_set,
                sets=self.drawer_manager.list_heatmap_sets(),
                pieces=list(self.drawer_manager.heatmaps),
                current_set=default_heatmap_set,
                current_piece=default_heatmap_piece,
            )
            right_col.addLayout(heatmap_layout)
            self._populate_heatmap_pieces(default_heatmap_piece)
            self._sync_heatmap_set_selection()
            self._save_heatmap_preferences(
                set_name=self.drawer_manager.active_heatmap_set,
                piece_name=self.drawer_manager.active_heatmap_piece,
            )
        else:
            msg = QLabel(
                "🔍 <b>Heatmap Visualization Unavailable</b><br><br>"
                "<b>What are heatmaps?</b><br>"
                "Heatmaps show piece movement patterns and strategic hotspots on the chess board. "
                "They help visualize where pieces are most likely to move or be most effective.<br><br>"
                "<b>How to enable heatmaps:</b><br>"
                "1. <b>Python method:</b> Run <code>utils.integration.generate_heatmaps</code><br>"
                "2. <b>R script:</b> Execute <code>analysis/heatmaps/generate_heatmaps.R</code><br>"
                "3. <b>Quick fix:</b> Click 'Generate heatmaps' button below<br><br>"
                "<b>Requirements:</b> R or Wolfram Engine must be installed for heatmap generation."
            )
            msg.setWordWrap(True)
            msg.setStyleSheet("QLabel { background-color: #fff3cd; border: 1px solid #ffeaa7; border-radius: 5px; padding: 10px; }")
            right_col.addWidget(msg)
            btn_gen_heatmaps = QPushButton("🔧 Generate heatmaps now")
            btn_gen_heatmaps.setStyleSheet("QPushButton { background-color: #007bff; color: white; border: none; padding: 8px; border-radius: 4px; }")
            btn_gen_heatmaps.clicked.connect(self._generate_heatmaps)
            right_col.addWidget(btn_gen_heatmaps)

        # Загальна діаграма використання модулів (нижня панель)
        right_col.addWidget(QLabel("Overall module usage:"))
        self.overall_chart = OverallUsageChart()
        runs = load_runs("runs")
        self.overall_chart.set_data(aggregate_module_usage(runs))
        chart_scroll = QScrollArea()
        chart_scroll.setWidgetResizable(True)
        chart_scroll.setWidget(self.overall_chart)
        right_col.addWidget(chart_scroll)

        # Add some spacing at the bottom but don't push everything to the top
        right_col.addStretch(0)  # Allow natural spacing

        # ---- ГОЛОВНИЙ ЛЕЙАУТ ----
<<<<<<< HEAD
        # Wrap content in a single widget placed into the scroll area
        self.content_widget = QWidget()
        main = QHBoxLayout(self.content_widget)
=======
        main = QHBoxLayout(self.central_widget)
>>>>>>> 8a5e2cda
        main.setContentsMargins(8, 8, 8, 8)
        main.setSpacing(12)
        main.addLayout(left_col, stretch=0)
        main.addLayout(right_col, stretch=1)

        self.board_frame.setSizePolicy(QSizePolicy.Fixed, QSizePolicy.Fixed)

<<<<<<< HEAD
        # Install the content into the main scroll area
        self.scroll_area.setWidget(self.content_widget)

=======
>>>>>>> 8a5e2cda
        # Таймер автогри
        self.auto_timer = QTimer()
        self.auto_timer.setInterval(650)
        self.auto_timer.timeout.connect(self.auto_step)
        self.auto_running = False
        
        # Настройки автоматического воспроизведения
        self.auto_play_games = 10  # Количество игр для автоматического воспроизведения
        self.current_auto_game = 0
        self.auto_play_results = []  # Результаты автоматических игр
        self.auto_play_mode = False  # Режим автоматического воспроизведения

        # Початкова ініціалізація
        self._init_pieces()
        if default_heatmap_piece:
            self.drawer_manager.collect_overlays(self.piece_objects, self.board)
        self._refresh_board()
        self._update_status("-", None)
        
        # Refresh ELO ratings display
        self._refresh_elo_ratings()
        
        # Ensure proper window sizing and scrolling
        self._configure_window()

    # ---------- UI helpers ----------

<<<<<<< HEAD
    def _configure_scrollbars(self):
        """Configure scrollbars to ensure proper content display"""
        # Ensure the content widget has a minimum size
        if hasattr(self, "content_widget") and self.content_widget is not None:
            self.content_widget.setMinimumSize(960, 600)
=======
    def _configure_window(self):
        """Configure window sizing and ensure proper content display"""
        # Set minimum window size to ensure all content is visible
        self.setMinimumSize(1000, 700)
        
        # Ensure the central widget can expand properly
        self.central_widget.setSizePolicy(QSizePolicy.Expanding, QSizePolicy.Expanding)
>>>>>>> 8a5e2cda
        
        # Set window properties for better display on different platforms
        self.setWindowFlags(self.windowFlags() | Qt.WindowMaximizeButtonHint)
        
        # Ensure proper resizing behavior
        self.resize(1200, 800)

    def _update_title_with_elo(self):
        """Update the title to include ELO ratings for both bots."""
        try:
            # Get ELO ratings for both bots
            white_rating = self.elo_manager.get_bot_rating(WHITE_AGENT)
            black_rating = self.elo_manager.get_bot_rating(BLACK_AGENT)
            
            # Format ELO display with additional info
            white_elo_text = ""
            black_elo_text = ""
            
            if white_rating:
                games_text = f" ({white_rating.games_played} games)" if white_rating.games_played > 0 else ""
                white_elo_text = f" (ELO: {white_rating.elo:.0f}{games_text})"
            if black_rating:
                games_text = f" ({black_rating.games_played} games)" if black_rating.games_played > 0 else ""
                black_elo_text = f" (ELO: {black_rating.elo:.0f}{games_text})"
            
            # Update title
            title_text = f"White: {WHITE_AGENT}{white_elo_text}    |    Black: {BLACK_AGENT}{black_elo_text}"
            self.title_label.setText(title_text)
            
        except Exception as exc:
            logger.warning(f"Failed to load ELO ratings: {exc}")
            # Fallback to basic title without ELO
            self.title_label.setText(f"White: {WHITE_AGENT}    |    Black: {BLACK_AGENT}")

    def _ensure_bots_registered(self):
        """Ensure both bots are registered in the ELO system with initial ratings."""
        try:
            # Register bots with default ELO ratings if not already registered
            if not self.elo_manager.get_bot_rating(WHITE_AGENT):
                self.elo_manager.register_bot(WHITE_AGENT, 1500.0)
                logger.info(f"Registered {WHITE_AGENT} with initial ELO 1500")
            
            if not self.elo_manager.get_bot_rating(BLACK_AGENT):
                self.elo_manager.register_bot(BLACK_AGENT, 1500.0)
                logger.info(f"Registered {BLACK_AGENT} with initial ELO 1500")
                
        except Exception as exc:
            logger.warning(f"Failed to register bots: {exc}")

    def _refresh_elo_ratings(self):
        """Refresh ELO ratings from the ratings file and update display."""
        try:
            # Reload ratings from file
            self.elo_manager.load_ratings()
            self._update_title_with_elo()
            logger.info("ELO ratings refreshed successfully")
        except Exception as exc:
            logger.error(f"Failed to refresh ELO ratings: {exc}")
            QMessageBox.warning(
                self,
                "⚠️ ELO Refresh Failed",
                f"🔧 <b>Failed to refresh ELO ratings:</b> {exc}\n\n"
                f"<b>This may indicate:</b>\n"
                f"• Ratings file is missing or corrupted\n"
                f"• ELO sync manager is not properly initialized\n"
                f"• File permission issues\n\n"
                f"<b>Try:</b>\n"
                f"• Check if ratings.json exists\n"
                f"• Verify file permissions\n"
                f"• Restart the application"
            )

    def _draw_board_widgets(self):
        for row in range(8):
            for col in range(8):
                cell = Cell(row, col, self.drawer_manager)
                self.grid.addWidget(cell, row, col)
                self.cell_grid[row][col] = cell

    def _init_pieces(self):
        try:
            self.piece_objects.clear()
            for square in chess.SQUARES:
                piece = self.board.piece_at(square)
                if piece:
                    pos = (chess.square_rank(square), chess.square_file(square))
                    self.piece_objects[square] = piece_class_factory(piece, pos)
        except Exception as exc:
            logger.error(f"Failed to initialize pieces: {exc}")
            QMessageBox.warning(
                self,
                "⚠️ Piece Initialization Error",
                f"🔧 <b>Failed to initialize chess pieces:</b> {exc}\n\n"
                f"<b>This may cause display issues.</b> Try refreshing the board."
            )

    def _refresh_board(self):
        try:
            # Оверлеї
            for sq, obj in self.piece_objects.items():
                try:
                    name = obj.__class__.__name__
                    if name == "King":
                        obj.update_king_moves(self.board)
                    elif name == "Rook":
                        obj.update_defended(self.board)
                    elif name == "Knight":
                        obj.update_fork(self.board)
                    elif name == "Queen":
                        obj.update_hanging(self.board)
                        obj.update_pin_and_check(self.board)
                except Exception as exc:
                    logger.warning(f"Failed to update piece {obj.__class__.__name__} at square {sq}: {exc}")

            self.drawer_manager.collect_overlays(self.piece_objects, self.board)

            # Символи та лічильники атак на клітинках
            for row in range(8):
                for col in range(8):
                    try:
                        square = chess.square(col, 7 - row)
                        piece = self.board.piece_at(square)
                        cell = self.cell_grid[row][col]
                        cell.set_piece(piece.symbol() if piece else None)
                        attackers = self.board.attackers(not self.board.turn, square)
                        cell.set_attack_count(len(attackers))
                        cell.set_highlight(False)
                        cell.update()
                    except Exception as exc:
                        logger.warning(f"Failed to update cell at row {row}, col {col}: {exc}")
                        
        except Exception as exc:
            logger.error(f"Failed to refresh board: {exc}")
            QMessageBox.warning(
                self,
                "⚠️ Board Refresh Error",
                f"🔧 <b>Failed to refresh the chess board:</b> {exc}\n\n"
                f"<b>This may cause display issues.</b> Try restarting the game."
            )

    # ---------- Контролери гри ----------

    def start_auto(self):
        # Якщо стартуємо з початку партії — скинемо usage і таймлайн
        if not self.board.move_stack:
            self.usage_w.clear()
            self.usage_b.clear()
            self.timeline_w.clear()
            self.timeline_b.clear()
            self.timeline.set_data(self.timeline_w, self.timeline_b)
            self._update_usage_charts()
            self.moves_list.clear()
            self.fen_history.clear()

        if not self.auto_running:
            self.auto_running = True
            self.auto_timer.start()
            self.auto_step()

    def pause_auto(self):
        self.auto_timer.stop()
        self.auto_running = False
        
    def start_auto_play(self):
        """Начать автоматическое воспроизведение 10 игр подряд"""
        self.auto_play_mode = True
        self.current_auto_game = 0
        self.auto_play_results = []
        self.btn_auto_play.setEnabled(False)
        self.btn_auto.setEnabled(False)
        self.btn_pause.setEnabled(True)
        
        # Очищаем консоль и добавляем начальное сообщение
        self.console_output.clear()
        self._append_to_console("=== Starting Auto Play Mode ===")
        self._append_to_console(f"Playing {self.auto_play_games} games: {WHITE_AGENT} vs {BLACK_AGENT}")
        self._append_to_console("")
        
        # Обновляем заголовок
        self.setWindowTitle(f"Chess Viewer — Auto Play Mode (Game 1/{self.auto_play_games})")
        
        # Начинаем первую игру
        self._start_next_auto_game()
        
    def _start_next_auto_game(self):
        """Начать следующую игру в режиме автоматического воспроизведения"""
        if self.current_auto_game >= self.auto_play_games:
            self._finish_auto_play()
            return
            
        # Сбрасываем доску для новой игры
        self.board = chess.Board()
        self.piece_objects = {}
        self.usage_w.clear()
        self.usage_b.clear()
        self.timeline_w.clear()
        self.timeline_b.clear()
        self.timeline.set_data(self.timeline_w, self.timeline_b)
        self._update_usage_charts()
        self.moves_list.clear()
        self.fen_history.clear()
        
        # Добавляем информацию о новой игре в консоль
        self._append_to_console(f"--- Starting Game {self.current_auto_game + 1} ---")
        
        # Инициализируем фигуры
        self._init_pieces()
        self._refresh_board()
        self._update_status("-", None)
        
        # Обновляем заголовок
        self.setWindowTitle(f"Chess Viewer — Auto Play Mode (Game {self.current_auto_game + 1}/{self.auto_play_games})")
        
        # Начинаем автоматическую игру
        self.auto_running = True
        self.auto_timer.start()
        self.auto_step()
        
    def _finish_auto_play(self):
        """Завершить автоматическое воспроизведение"""
        self.auto_play_mode = False
        self.auto_running = False
        self.auto_timer.stop()
        
        # Восстанавливаем кнопки
        self.btn_auto_play.setEnabled(True)
        self.btn_auto.setEnabled(True)
        self.btn_pause.setEnabled(False)
        
        # Обновляем заголовок
        self.setWindowTitle("Chess Viewer — Auto Play Complete")
        
        # Показываем статистику в консоли
        self._show_auto_play_summary_in_console()
        
    def _show_auto_play_summary_in_console(self):
        """Показать сводку автоматических игр в консоли"""
        if not self.auto_play_results:
            return
            
        # Подсчитываем статистику
        results_count = {}
        total_moves = 0
        total_duration = 0
        
        for result in self.auto_play_results:
            game_result = result.get('result', '*')
            results_count[game_result] = results_count.get(game_result, 0) + 1
            total_moves += result.get('moves', 0)
            total_duration += result.get('duration_ms', 0)
            
        # Добавляем сводку в консоль
        self._append_to_console("=" * 50)
        self._append_to_console("🎮 AUTO PLAY SUMMARY")
        self._append_to_console("=" * 50)
        self._append_to_console(f"Total games: {len(self.auto_play_results)}")
        self._append_to_console("")
        self._append_to_console("Results:")
        
        for result, count in results_count.items():
            percentage = (count / len(self.auto_play_results)) * 100
            self._append_to_console(f"  {result}: {count} games ({percentage:.1f}%)")
            
        self._append_to_console("")
        self._append_to_console("Statistics:")
        self._append_to_console(f"  Total moves: {total_moves}")
        self._append_to_console(f"  Average moves per game: {total_moves / len(self.auto_play_results):.1f}")
        self._append_to_console(f"  Total duration: {total_duration / 1000:.1f}s")
        self._append_to_console(f"  Average game duration: {total_duration / len(self.auto_play_results) / 1000:.1f}s")
        self._append_to_console("=" * 50)
        self._append_to_console("Auto Play Complete!")
        self._append_to_console("")

    def auto_step(self):
        try:
            if self.board.is_game_over():
                if self.auto_play_mode:
                    self._handle_auto_play_game_over()
                else:
                    self.pause_auto()
                    self._show_game_over()
                return

            mover_color = self.board.turn
            agent = self.white_agent if mover_color == chess.WHITE else self.black_agent

            # Get move with error handling
            try:
                move = agent.choose_move(self.board)
            except Exception as exc:
                logger.error(f"Agent {agent.__class__.__name__} failed to choose move: {exc}")
                self.pause_auto()
                QMessageBox.warning(
                    self,
                    "⚠️ AI Agent Error",
                    f"🤖 <b>Agent failed to choose a move:</b>\n\n"
                    f"<b>Agent:</b> {agent.__class__.__name__}\n"
                    f"<b>Error:</b> {exc}\n\n"
                    f"<b>Game paused.</b> You can try resuming or resetting the game."
                )
                return

            if move is None:
                self.pause_auto()
                self._show_game_over()
                return

            # Validate move before applying
            if not self.board.is_legal(move):
                logger.error(f"Agent {agent.__class__.__name__} returned illegal move: {move}")
                self.pause_auto()
                QMessageBox.warning(
                    self,
                    "⚠️ Invalid Move",
                    f"🚫 <b>Agent returned an illegal move:</b> {move}\n\n"
                    f"<b>Agent:</b> {agent.__class__.__name__}\n"
                    f"<b>Game paused.</b> This may indicate a bug in the agent logic."
                )
                return

            san = self.board.san(move)  # до push
            move_no = self.board.fullmove_number
            prefix = f"{move_no}. " if mover_color == chess.WHITE else f"{move_no}... "

            self.board.push(move)
            self.fen_history.append(self.board.fen())

            self._init_pieces()
            self._refresh_board()

            reason = agent.get_last_reason() if hasattr(agent, "get_last_reason") else "-"
            feats  = agent.get_last_features() if hasattr(agent, "get_last_features") else None

            # Витягнути ключ/тег і оновити usage + таймлайн
            key = self._extract_reason_key(reason)
            if mover_color == chess.WHITE:
                self.usage_w[key] += 1
                self.timeline_w.append(key)
            else:
                self.usage_b[key] += 1
                self.timeline_b.append(key)

            # Консольний дебаг
            if self.debug_verbose.isChecked():
                print(f"[{WHITE_AGENT if mover_color==chess.WHITE else BLACK_AGENT}] {san} | reason={reason} | key={key} | feats={feats}")

            # Добавляем ход в консоль во время auto-play
            if self.auto_play_mode:
                move_info = f"Move {len(self.board.move_stack)}: {prefix}{san} ({key})"
                self._append_to_console(move_info)

            self._update_status(reason, feats)

            # Append SAN move to list and highlight
            self.moves_list.addItem(f"{prefix}{san}")
            self.moves_list.setCurrentRow(self.moves_list.count() - 1)
            self.moves_list.scrollToBottom()

            if self.board.is_game_over():
                self.pause_auto()
                self._show_game_over()
                
        except Exception as exc:
            logger.error(f"Unexpected error in auto_step: {exc}")
            if self.auto_play_mode:
                self._handle_auto_play_error(exc)
            else:
                self.pause_auto()
                QMessageBox.critical(
                    self,
                    "❌ Game Error",
                    f"🚨 <b>An unexpected error occurred during gameplay:</b>\n\n"
                    f"<b>Error:</b> {exc}\n\n"
                    f"<b>Game paused.</b> You may need to restart the application."
                )
                
    def _handle_auto_play_game_over(self):
        """Обработка завершения игры в режиме автоматического воспроизведения"""
        import time
        
        # Сохраняем результат текущей игры
        result = self.board.result()
        moves_count = len(self.board.move_stack)
        duration_ms = int(time.time() * 1000)  # Простое время (можно улучшить)
        
        game_result = {
            'game_id': self.current_auto_game,
            'result': result,
            'moves': moves_count,
            'duration_ms': duration_ms,
            'modules_w': list(self.usage_w.keys()),
            'modules_b': list(self.usage_b.keys()),
            'moves_san': self._moves_san_string(),
            'pgn': self._game_pgn_string()
        }
        
        self.auto_play_results.append(game_result)
        
        # Добавляем результат в консоль вместо показа окна
        self._append_to_console(f"=== Game {self.current_auto_game + 1} Complete ===")
        self._append_to_console(f"Result: {result}")
        self._append_to_console(f"Moves: {moves_count}")
        self._append_to_console(f"Duration: {duration_ms}ms")
        self._append_to_console(f"White modules: {', '.join(self.usage_w.keys())}")
        self._append_to_console(f"Black modules: {', '.join(self.usage_b.keys())}")
        self._append_to_console("")
        
        # Обновляем счетчик игр
        self.current_auto_game += 1
        
        # Небольшая пауза перед следующей игрой
        QTimer.singleShot(2000, self._start_next_auto_game)
        
    def _handle_auto_play_error(self, exc):
        """Обработка ошибки в режиме автоматического воспроизведения"""
        logger.error(f"Error in auto play game {self.current_auto_game + 1}: {exc}")
        
        # Сохраняем результат с ошибкой
        game_result = {
            'game_id': self.current_auto_game,
            'result': 'ERROR',
            'moves': len(self.board.move_stack),
            'duration_ms': 0,
            'error': str(exc),
            'modules_w': list(self.usage_w.keys()),
            'modules_b': list(self.usage_b.keys())
        }
        
        self.auto_play_results.append(game_result)
        
        # Добавляем ошибку в консоль
        self._append_to_console(f"=== Game {self.current_auto_game + 1} ERROR ===")
        self._append_to_console(f"Error: {exc}")
        self._append_to_console("")
        
        self.current_auto_game += 1
        
        # Продолжаем со следующей игрой
        QTimer.singleShot(1000, self._start_next_auto_game)
    
    def _append_to_console(self, text):
        """Добавить текст в консольный вывод"""
        self.console_output.append(text)
        # Автоматически прокручиваем вниз
        scrollbar = self.console_output.verticalScrollBar()
        scrollbar.setValue(scrollbar.maximum())

    # ---------- Копі-кнопки ----------

    def _moves_san_string(self) -> str:
        temp = chess.Board()
        parts = []
        for mv in self.board.move_stack:
            parts.append(temp.san(mv))
            temp.push(mv)
        out = []
        for i, san in enumerate(parts, start=1):
            if i % 2 == 1:
                move_no = (i + 1) // 2
                out.append(f"{move_no}. {san}")
            else:
                out.append(san)
        return " ".join(out)

    def _game_pgn_string(self) -> str:
        res = self.board.result() if self.board.is_game_over() else "*"
        return (
            f"[Event \"Viewer\"]\n[Site \"Local\"]\n"
            f"[White \"{WHITE_AGENT}\"]\n[Black \"{BLACK_AGENT}\"]\n"
            f"[Result \"{res}\"]\n\n{self._moves_san_string()} {res}\n"
        )

    def copy_san(self):
        try:
            san_text = self._moves_san_string()
            QApplication.clipboard().setText(san_text, QClipboard.Clipboard)
            QMessageBox.information(
                self, 
                "✅ Copied Successfully", 
                f"📋 <b>SAN sequence copied to clipboard</b>\n\n"
                f"<b>Moves:</b> {san_text[:100]}{'...' if len(san_text) > 100 else ''}"
            )
        except Exception as exc:
            logger.error(f"Failed to copy SAN: {exc}")
            QMessageBox.critical(
                self,
                "❌ Copy Failed",
                f"🚨 <b>Failed to copy SAN sequence:</b> {exc}\n\n"
                f"<b>Try:</b>\n"
                f"• Check if clipboard is accessible\n"
                f"• Try again in a moment\n"
                f"• Restart the application if the problem persists"
            )

    def copy_pgn(self):
        try:
            pgn_text = self._game_pgn_string()
            QApplication.clipboard().setText(pgn_text, QClipboard.Clipboard)
            QMessageBox.information(
                self, 
                "✅ Copied Successfully", 
                f"📋 <b>PGN game copied to clipboard</b>\n\n"
                f"<b>Game:</b> {pgn_text[:200]}{'...' if len(pgn_text) > 200 else ''}"
            )
        except Exception as exc:
            logger.error(f"Failed to copy PGN: {exc}")
            QMessageBox.critical(
                self,
                "❌ Copy Failed",
                f"🚨 <b>Failed to copy PGN game:</b> {exc}\n\n"
                f"<b>Try:</b>\n"
                f"• Check if clipboard is accessible\n"
                f"• Try again in a moment\n"
                f"• Restart the application if the problem persists"
            )

    def save_png(self):
        """Save current board state as PNG image for XRPA analysis."""
        # Get file path from user
        file_path, _ = QFileDialog.getSaveFileName(
            self,
            "Зберегти PNG для XRPA",
            f"xrpa_analysis_{len(self.board.move_stack)}.png",
            "PNG Images (*.png);;All Files (*)"
        )
        
        if not file_path:
            return
            
        try:
            # Capture the board frame as pixmap
            pixmap = self.board_frame.grab()
            
            # Add metadata overlay with current position info
            painter = QPainter(pixmap)
            painter.setPen(QPen(QColor(0, 0, 0), 2))
            painter.setFont(QFont("Arial", 12))
            
            # Add position info
            fen = self.board.fen()
            move_count = len(self.board.move_stack)
            turn = "White" if self.board.turn == chess.WHITE else "Black"
            
            info_text = f"Move: {move_count} | Turn: {turn}\nFEN: {fen[:50]}..."
            painter.drawText(10, 20, info_text)
            
            # Add heatmap info if active
            if self.drawer_manager.active_heatmap_piece:
                heatmap_text = f"Heatmap: {self.drawer_manager.active_heatmap_piece}"
                painter.drawText(10, 50, heatmap_text)
            
            painter.end()
            
            # Save the image
            pixmap.save(file_path, "PNG")
            
            # Also save UI data as JSON for XRPA analysis
            json_path = file_path.replace('.png', '_data.json')
            ui_data = self.drawer_manager.export_ui_data()
            ui_data.update({
                "fen": fen,
                "move_count": move_count,
                "turn": turn,
                "heatmap_piece": self.drawer_manager.active_heatmap_piece,
                "heatmap_set": self.drawer_manager.active_heatmap_set,
                "timestamp": QTimer().remainingTime()  # Simple timestamp
            })
            
            import json
            with open(json_path, 'w', encoding='utf-8') as f:
                json.dump(ui_data, f, indent=2, ensure_ascii=False)
            
            QMessageBox.information(
                self, 
                "Збережено", 
                f"PNG збережено: {file_path}\nJSON дані: {json_path}"
            )
            
        except Exception as e:
            QMessageBox.warning(self, "Помилка", f"Не вдалося зберегти PNG: {e}")

    def _auto_save_xrpa_png(self, result):
        """Automatically save PNG for XRPA analysis when game ends."""
        import os
        from datetime import datetime
        
        # Create XRPA output directory
        xrpa_dir = "xrpa_analysis"
        os.makedirs(xrpa_dir, exist_ok=True)
        
        # Generate filename with timestamp and result
        timestamp = datetime.now().strftime("%Y%m%d_%H%M%S")
        filename = f"xrpa_{timestamp}_{result.replace('-', '_')}_{len(self.board.move_stack)}moves.png"
        file_path = os.path.join(xrpa_dir, filename)
        
        # Capture board as pixmap
        pixmap = self.board_frame.grab()
        
        # Add metadata overlay
        painter = QPainter(pixmap)
        painter.setPen(QPen(QColor(0, 0, 0), 2))
        painter.setFont(QFont("Arial", 10))
        
        # Add game info
        fen = self.board.fen()
        move_count = len(self.board.move_stack)
        turn = "White" if self.board.turn == chess.WHITE else "Black"
        
        info_lines = [
            f"XRPA Analysis - {timestamp}",
            f"Result: {result} | Moves: {move_count} | Turn: {turn}",
            f"White: {WHITE_AGENT} | Black: {BLACK_AGENT}",
            f"FEN: {fen[:60]}...",
        ]
        
        if self.drawer_manager.active_heatmap_piece:
            info_lines.append(f"Heatmap: {self.drawer_manager.active_heatmap_piece}")
        
        y_offset = 15
        for line in info_lines:
            painter.drawText(10, y_offset, line)
            y_offset += 15
        
        painter.end()
        
        # Save PNG
        pixmap.save(file_path, "PNG")
        
        # Save JSON data
        json_path = file_path.replace('.png', '_data.json')
        ui_data = self.drawer_manager.export_ui_data()
        ui_data.update({
            "fen": fen,
            "result": result,
            "move_count": move_count,
            "turn": turn,
            "white_agent": WHITE_AGENT,
            "black_agent": BLACK_AGENT,
            "heatmap_piece": self.drawer_manager.active_heatmap_piece,
            "heatmap_set": self.drawer_manager.active_heatmap_set,
            "timestamp": timestamp,
            "moves_san": self._moves_san_string(),
            "game_pgn": self._game_pgn_string()
        })
        
        import json
        with open(json_path, 'w', encoding='utf-8') as f:
            json.dump(ui_data, f, indent=2, ensure_ascii=False)
        
        print(f"XRPA analysis saved: {file_path}")

    # ---------- Метрики / статуси ----------

    def _truthy_features_preview(self, feats: dict | None) -> str:
        if not feats:
            return "—"
        items = []
        for k, v in feats.items():
            if isinstance(v, bool):
                if v: items.append(k)
            elif isinstance(v, (int, float)):
                if v != 0: items.append(f"{k}={v}")
            elif isinstance(v, (list, tuple, set)):
                if v: items.append(f"{k}[{len(v)}]")
            elif isinstance(v, dict):
                if v: items.append(f"{k}{{{len(v)}}}")
            elif isinstance(v, str):
                if v: items.append(f"{k}={v}")
            else:
                if v: items.append(f"{k}={v}")
            if len(items) >= 10:
                break
        return ", ".join(items) if items else "—"

    def _phase(self) -> str:
        count = sum(1 for pc in self.board.piece_map().values() if pc.piece_type != chess.KING)
        if count <= 12: return "endgame"
        if count <= 20: return "midgame"
        return "opening"

    def _extract_reason_key(self, reason: str) -> str:
        """
        Витягуємо «ключ модуля/тега» із reason:
        - спочатку шукаємо токени з whitelist (REASON_PRIORITY) у заданому порядку;
        - інакше беремо перший UPPER_CASE токен з рядка;
        - інакше 'OTHER'.
        """
        if not reason or reason == "-":
            return "OTHER"
        up = reason.upper()

        for tok in REASON_PRIORITY:
            if tok in up:
                return tok

        m = re.search(r"\b[A-Z][A-Z_]{1,}\b", up)
        if m:
            return m.group(0)

        return "OTHER"

    def _update_usage_charts(self) -> None:
        """Refresh per-side usage charts with current counts."""
        try:
            self.chart_usage_w.set_data(self.usage_w)
            self.chart_usage_b.set_data(self.usage_b)
        except Exception as exc:
            logger.warning(f"Failed to update usage charts: {exc}")
            # Charts will show empty data rather than crashing

    def _generate_heatmaps(self) -> None:
        """Invoke heatmap generation and notify the user."""
        try:
            fens_file = Path("fens.txt")
            if fens_file.exists():
                with fens_file.open("r", encoding="utf-8") as fh:
                    fens = [line.strip() for line in fh if line.strip()]
                logger.info(f"📁 Loaded {len(fens)} FEN positions from fens.txt")
            else:
                fens = [self.board.fen()]
                logger.info("📁 Using current board position for heatmap generation")
            
            logger.info("🔄 Starting heatmap generation...")
            generate_heatmaps(fens, pattern_set="default")
            
            QMessageBox.information(
                self,
                "✅ Heatmaps Generated Successfully",
                f"🎉 Heatmap generation completed!\n\n"
                f"📊 Generated heatmaps for {len(fens)} position(s)\n"
                f"📁 Saved to: analysis/heatmaps/default/\n\n"
                f"🔄 Please restart the viewer to load the new heatmaps.",
            )
        except FileNotFoundError as exc:
            if "Rscript" in str(exc) or "wolframscript" in str(exc):
                ErrorHandler.handle_heatmap_error(exc, "missing software")
                QMessageBox.critical(
                    self,
                    "❌ Missing Required Software",
                    f"🔧 <b>Required software not found:</b> {exc}\n\n"
                    f"<b>To fix this:</b>\n"
                    f"• Install R from https://www.r-project.org/\n"
                    f"• OR install Wolfram Engine from https://www.wolfram.com/engine/\n\n"
                    f"<b>After installation:</b>\n"
                    f"• Restart your terminal/command prompt\n"
                    f"• Try generating heatmaps again"
                )
            else:
                ErrorHandler.handle_file_error(exc, "heatmap generation")
                QMessageBox.critical(
                    self,
                    "❌ File Not Found",
                    f"🔍 <b>Missing file:</b> {exc}\n\n"
                    f"<b>Possible solutions:</b>\n"
                    f"• Check if the file path is correct\n"
                    f"• Ensure the file exists and is readable\n"
                    f"• Try running the application from the correct directory"
                )
        except subprocess.CalledProcessError as exc:
            ErrorHandler.handle_heatmap_error(exc, "script execution")
            QMessageBox.critical(
                self,
                "❌ Script Execution Failed",
                f"🔧 <b>Heatmap generation script failed:</b>\n\n"
                f"<b>Error details:</b> {exc}\n\n"
                f"<b>Common causes:</b>\n"
                f"• R/Wolfram script has syntax errors\n"
                f"• Missing required R packages\n"
                f"• Insufficient permissions\n"
                f"• Corrupted script files\n\n"
                f"<b>Try:</b>\n"
                f"• Check R package installation\n"
                f"• Run the script manually to see detailed errors\n"
                f"• Reinstall the application"
            )
        except Exception as exc:
            ErrorHandler.handle_heatmap_error(exc, "unexpected error")
            QMessageBox.critical(
                self,
                "❌ Unexpected Error",
                f"🚨 <b>An unexpected error occurred:</b>\n\n"
                f"<b>Error:</b> {exc}\n\n"
                f"<b>Please try:</b>\n"
                f"• Restart the application\n"
                f"• Check available disk space\n"
                f"• Verify file permissions\n"
                f"• Report this issue if it persists"
            )

    def _sync_heatmap_set_selection(self) -> None:
        """Ensure the set combo reflects :class:`DrawerManager` state."""

        if not self.heatmap_set_combo:
            return
        active = self.drawer_manager.active_heatmap_set
        index = self.heatmap_set_combo.findText(active)
        if index >= 0 and self.heatmap_set_combo.currentIndex() != index:
            self.heatmap_set_combo.blockSignals(True)
            self.heatmap_set_combo.setCurrentIndex(index)
            self.heatmap_set_combo.blockSignals(False)

    def _populate_heatmap_pieces(self, current_piece: str | None) -> None:
        """Rebuild the piece combo according to the active set."""

        if not self.heatmap_piece_combo:
            return
        self.heatmap_piece_combo.blockSignals(True)
        self.heatmap_piece_combo.clear()
        self.heatmap_piece_combo.addItem("none")
        for name in self.drawer_manager.heatmaps:
            self.heatmap_piece_combo.addItem(name)

        selection = (
            current_piece
            if current_piece is not None
            else self.drawer_manager.active_heatmap_piece
        )
        if selection is None:
            self.heatmap_piece_combo.setCurrentIndex(0)
        else:
            idx = self.heatmap_piece_combo.findText(selection)
            if idx >= 0:
                self.heatmap_piece_combo.setCurrentIndex(idx)
            else:
                self.heatmap_piece_combo.setCurrentIndex(0)
        self.heatmap_piece_combo.setEnabled(self.heatmap_piece_combo.count() > 1)
        self.heatmap_piece_combo.blockSignals(False)

    def _save_heatmap_preferences(
        self, *, set_name: str | None = None, piece_name: str | None = None
    ) -> None:
        """Persist the chosen heatmap set/piece across viewer sessions."""

        if set_name is not None:
            self.settings.setValue("heatmap/set", set_name)
        if piece_name is not None:
            value = "none" if piece_name is None else piece_name
            self.settings.setValue("heatmap/piece", value)

    def _on_heatmap_set(self, set_name: str) -> None:
        """Callback for heatmap set selection."""

        if not set_name:
            return

        previous_piece_raw = self.settings.value("heatmap/piece")
        previous_piece_missing = previous_piece_raw is None
        previous_piece = None
        if not previous_piece_missing:
            previous_piece_str = str(previous_piece_raw)
            previous_piece = None if previous_piece_str == "none" else previous_piece_str

        self.drawer_manager.set_heatmap_set(set_name)
        self._sync_heatmap_set_selection()

        active_piece = self.drawer_manager.active_heatmap_piece
        if not previous_piece_missing:
            if previous_piece is None:
                active_piece = None
            elif previous_piece in self.drawer_manager.heatmaps:
                active_piece = previous_piece

        self.drawer_manager.active_heatmap_piece = active_piece
        self._populate_heatmap_pieces(active_piece)
        self._save_heatmap_preferences(
            set_name=self.drawer_manager.active_heatmap_set,
            piece_name=active_piece,
        )
        self._refresh_board()

    def _on_heatmap_piece(self, piece: str | None) -> None:
        """Callback for heatmap piece selection."""
        self.drawer_manager.active_heatmap_piece = piece
        self._save_heatmap_preferences(
            set_name=self.drawer_manager.active_heatmap_set,
            piece_name=piece,
        )
        self._refresh_board()

    def _on_timeline_click(self, index: int, is_white: bool) -> None:
        """Handle click on the usage timeline by reporting the move index."""
        side = "W" if is_white else "B"
        print(f"Timeline click: {side} move {index}")
        row = index * 2 + (0 if is_white else 1)
        if row < self.moves_list.count():
            self.moves_list.setCurrentRow(row)
            self.moves_list.scrollToItem(self.moves_list.item(row))

    def _update_status(self, reason: str, feats: dict | None):
        try:
            self.lbl_module.setText(f"Модуль: {reason}")
            self.lbl_features.setText(f"Фічі: {self._truthy_features_preview(feats)}")

            try:
                metrics_lines = build_sidebar_metrics(
                    self.board,
                    {
                        chess.WHITE: self.tmap_white,
                        chess.BLACK: self.tmap_black,
                    },
                )
            except Exception as exc:
                logger.warning(f"Failed to build sidebar metrics: {exc}")
                metrics_lines = ["ThreatMap: Error", "Attacks: Error", "Leaders: Error", "King: Error"]

            # Ensure UI labels stay in sync even if helper adds/removes lines later.
            labels = (
                self.lbl_threat,
                self.lbl_attacks,
                self.lbl_leaders,
                self.lbl_king,
            )
            for label, text in zip(labels, metrics_lines):
                label.setText(text)
            for label in labels[len(metrics_lines):]:
                label.setText("")

            # Оновити usage-діаграми і графік
            self._update_usage_charts()
            self.timeline.set_data(self.timeline_w, self.timeline_b)
            
        except Exception as exc:
            logger.error(f"Failed to update status: {exc}")
            # Don't show error dialog for status updates to avoid spam

    def _show_critical_error(self, title: str, message: str):
        """Display a critical error message and close the application."""
        msg_box = QMessageBox(self)
        msg_box.setWindowTitle(title)
        msg_box.setText(message)
        msg_box.setIcon(QMessageBox.Critical)
        msg_box.setStandardButtons(QMessageBox.Ok)
        msg_box.exec()
        self.close()

    def _save_game_to_runs(self, result: str) -> None:
        """Save the current game to the runs folder."""
        import json
        import os
        from datetime import datetime
        
        # Create runs directory if it doesn't exist
        os.makedirs("runs", exist_ok=True)
        
        # Generate timestamp for filename
        ts = datetime.now().strftime("%Y%m%d_%H%M%S_%f")
        run_path = os.path.join("runs", f"{ts}.json")
        
        # Collect game data
        moves_log = []
        fens_log = []
        modules_w = []
        modules_b = []
        
        # Replay the game to collect data
        temp_board = chess.Board()
        for move in self.board.move_stack:
            san = temp_board.san(move)
            moves_log.append(san)
            temp_board.push(move)
            fens_log.append(temp_board.fen())
            
            # Get reason for the move (simplified - would need agent access)
            if temp_board.turn == chess.BLACK:  # Move was made by white
                modules_w.append("UI_Game")
            else:  # Move was made by black
                modules_b.append("UI_Game")
        
        # Save to file
        with open(run_path, "w", encoding="utf-8") as f:
            json.dump(
                {
                    "moves": moves_log,
                    "fens": fens_log,
                    "modules_w": modules_w,
                    "modules_b": modules_b,
                    "result": result,
                    "white_agent": WHITE_AGENT,
                    "black_agent": BLACK_AGENT,
                },
                f,
                ensure_ascii=False,
                indent=2,
            )
        
        logger.info(f"Game saved to {run_path}")

    def _update_elo_counter(self, result: str) -> None:
        """Update ELO ratings and game counter."""
        try:
            # Initialize ELO sync manager
            elo_manager = ELOSyncManager()
            
            # Determine winner
            if result == "1-0":
                winner = WHITE_AGENT
                loser = BLACK_AGENT
            elif result == "0-1":
                winner = BLACK_AGENT
                loser = WHITE_AGENT
            else:  # Draw
                winner = None
                loser = None
            
            # Update ratings
            if winner and loser:
                # Update winner
                winner_rating = elo_manager.get_bot_rating(winner)
                if winner_rating:
                    elo_manager.update_bot_rating(
                        winner, 
                        winner_rating.elo + 20,  # Simple +20 for win
                        "local",
                        "Game win"
                    )
                # Update loser
                loser_rating = elo_manager.get_bot_rating(loser)
                if loser_rating:
                    elo_manager.update_bot_rating(
                        loser, 
                        loser_rating.elo - 20,  # Simple -20 for loss
                        "local",
                        "Game loss"
                    )
            else:
                # Draw - small adjustments
                white_rating = elo_manager.get_bot_rating(WHITE_AGENT)
                if white_rating:
                    elo_manager.update_bot_rating(
                        WHITE_AGENT,
                        white_rating.elo + 2,
                        "local",
                        "Game draw"
                    )
                black_rating = elo_manager.get_bot_rating(BLACK_AGENT)
                if black_rating:
                    elo_manager.update_bot_rating(
                        BLACK_AGENT,
                        black_rating.elo + 2,
                        "local",
                        "Game draw"
                    )
            
            logger.info(f"ELO ratings updated for {WHITE_AGENT} vs {BLACK_AGENT}")
            
        except Exception as exc:
            logger.error(f"Failed to update ELO counter: {exc}")

    def _show_game_over(self):
        res = self.board.result()
        winner = chess.WHITE if res == "1-0" else chess.BLACK
        if res in {"1-0", "0-1"}:
            try:
                update_from_board(self.board, winner)
                update_from_history(list(self.board.move_stack), winner, steps=[15, 21, 35])
            except Exception as exc:
                logger.warning(f"Failed to update PST training data: {exc}")
                
        heatmap_msg = ""
        if self.fen_history:
            active_set = self.drawer_manager.active_heatmap_set or "default"
            try:
                generate_heatmaps(self.fen_history, pattern_set=active_set)
            except Exception as exc:  # pragma: no cover - UI notification
                heatmap_msg = f"\n\n⚠️ Heatmap update failed: {exc}"
                logger.error(f"Heatmap generation failed: {exc}")
            else:
                self.fen_history.clear()
                self.drawer_manager.set_heatmap_set(active_set)
                self._sync_heatmap_set_selection()
                self._populate_heatmap_pieces(self.drawer_manager.active_heatmap_piece)
                self._save_heatmap_preferences(
                    set_name=self.drawer_manager.active_heatmap_set,
                    piece_name=self.drawer_manager.active_heatmap_piece,
                )
                self._refresh_board()
                heatmap_msg = (
                    f"\n\n✅ Heatmaps updated for set '{active_set}'."
                )
        
        # Auto-save PNG for XRPA analysis
        try:
            self._auto_save_xrpa_png(res)
        except Exception as exc:
            print(f"Auto-save PNG failed: {exc}")

        # Save game to runs folder and update ELO counter
        try:
            self._save_game_to_runs(res)
            self._update_elo_counter(res)
        except Exception as exc:
            logger.error(f"Failed to save game or update ELO: {exc}")

        QMessageBox.information(
            self,
            "🎯 Game Complete",
            f"🏁 <b>Result:</b> {res}\n\n"
            f"📋 <b>Moves:</b> {self._moves_san_string()}" + heatmap_msg,
        )

# ====== Запуск ======
if __name__ == "__main__":
    try:
        # Initialize Qt Application with error handling
        app = QApplication(sys.argv)
        app.setApplicationName("Chess Viewer")
        app.setApplicationVersion("1.0")
        
        # Set application style for better error visibility
        app.setStyleSheet("""
            QMessageBox {
                background-color: #f8f9fa;
            }
            QMessageBox QLabel {
                color: #212529;
            }
            QPushButton {
                background-color: #007bff;
                color: white;
                border: none;
                padding: 8px 16px;
                border-radius: 4px;
                font-weight: bold;
            }
            QPushButton:hover {
                background-color: #0056b3;
            }
        """)
        
        # Create and show the main window
        viewer = ChessViewer()
        viewer.show()
        
        # Start the event loop
        sys.exit(app.exec())
        
    except ImportError as exc:
        ErrorHandler.handle_import_error(exc, "application startup")
        sys.exit(1)
        
    except FileNotFoundError as exc:
        ErrorHandler.handle_file_error(exc, "application startup")
        sys.exit(1)
        
    except PermissionError as exc:
        ErrorHandler.handle_permission_error(exc, "application startup")
        sys.exit(1)
        
    except Exception as exc:
        ErrorHandler.log_error(exc, "application startup")
        print("❌ Application Launch Failed")
        print(f"🚨 Unexpected error: {exc}")
        print("\n🔧 Troubleshooting steps:")
        print("1. Check if all required files are present")
        print("2. Verify Python version compatibility")
        print("3. Try running from the project root directory")
        print("4. Check file permissions")
        print("\n📝 If the problem persists, please report this issue")
        sys.exit(1)<|MERGE_RESOLUTION|>--- conflicted
+++ resolved
@@ -123,56 +123,10 @@
         super().__init__()
         self.setWindowTitle("Chess Viewer — ThreatMap & Metrics")
         self.resize(980, 620)  # більше місця праворуч
-<<<<<<< HEAD
-
-        # Create scroll area (single central widget)
-        self.scroll_area = QScrollArea()
-        self.scroll_area.setWidgetResizable(True)
-        self.scroll_area.setHorizontalScrollBarPolicy(Qt.ScrollBarAsNeeded)
-        self.scroll_area.setVerticalScrollBarPolicy(Qt.ScrollBarAsNeeded)
-
-        # Style the scroll area
-        self.scroll_area.setStyleSheet("""
-            QScrollArea {
-                border: none;
-                background-color: #f8f9fa;
-            }
-            QScrollBar:vertical {
-                background-color: #e9ecef;
-                width: 12px;
-                border-radius: 6px;
-            }
-            QScrollBar::handle:vertical {
-                background-color: #6c757d;
-                border-radius: 6px;
-                min-height: 20px;
-            }
-            QScrollBar::handle:vertical:hover {
-                background-color: #495057;
-            }
-            QScrollBar:horizontal {
-                background-color: #e9ecef;
-                height: 12px;
-                border-radius: 6px;
-            }
-            QScrollBar::handle:horizontal {
-                background-color: #6c757d;
-                border-radius: 6px;
-                min-width: 20px;
-            }
-            QScrollBar::handle:horizontal:hover {
-                background-color: #495057;
-            }
-        """)
-
-        # Set scroll area as central widget
-        self.setCentralWidget(self.scroll_area)
-=======
         
         # Create central widget
         self.central_widget = QWidget()
         self.setCentralWidget(self.central_widget)
->>>>>>> 8a5e2cda
 
         try:
             # Логіка позиції
@@ -422,13 +376,7 @@
         right_col.addStretch(0)  # Allow natural spacing
 
         # ---- ГОЛОВНИЙ ЛЕЙАУТ ----
-<<<<<<< HEAD
-        # Wrap content in a single widget placed into the scroll area
-        self.content_widget = QWidget()
-        main = QHBoxLayout(self.content_widget)
-=======
         main = QHBoxLayout(self.central_widget)
->>>>>>> 8a5e2cda
         main.setContentsMargins(8, 8, 8, 8)
         main.setSpacing(12)
         main.addLayout(left_col, stretch=0)
@@ -436,12 +384,6 @@
 
         self.board_frame.setSizePolicy(QSizePolicy.Fixed, QSizePolicy.Fixed)
 
-<<<<<<< HEAD
-        # Install the content into the main scroll area
-        self.scroll_area.setWidget(self.content_widget)
-
-=======
->>>>>>> 8a5e2cda
         # Таймер автогри
         self.auto_timer = QTimer()
         self.auto_timer.setInterval(650)
@@ -469,13 +411,6 @@
 
     # ---------- UI helpers ----------
 
-<<<<<<< HEAD
-    def _configure_scrollbars(self):
-        """Configure scrollbars to ensure proper content display"""
-        # Ensure the content widget has a minimum size
-        if hasattr(self, "content_widget") and self.content_widget is not None:
-            self.content_widget.setMinimumSize(960, 600)
-=======
     def _configure_window(self):
         """Configure window sizing and ensure proper content display"""
         # Set minimum window size to ensure all content is visible
@@ -483,7 +418,6 @@
         
         # Ensure the central widget can expand properly
         self.central_widget.setSizePolicy(QSizePolicy.Expanding, QSizePolicy.Expanding)
->>>>>>> 8a5e2cda
         
         # Set window properties for better display on different platforms
         self.setWindowFlags(self.windowFlags() | Qt.WindowMaximizeButtonHint)
